
## https://discourse.julialang.org/t/generation-of-documentation-fails-qt-qpa-xcb-could-not-connect-to-display/60988
## https://gr-framework.org/workstations.html#no-output
ENV["GKSwstype"] = "100"

using Distributed

const worker_io_lock = ReentrantLock()
const worker_ios     = Dict()

worker_io(ident) = get!(() -> IOBuffer(), worker_ios, string(ident))

# Dynamically overwrite default worker's `print` function for better control over stdout
Distributed.redirect_worker_output(ident, stream) = begin
    task = @async while !eof(stream)
        line = readline(stream)
        lock(worker_io_lock) do
            io = worker_io(ident)
            write(io, line, "\n")
        end
    end
    @static if VERSION >= v"1.7"
        Base.errormonitor(task)
    end
end

# This function prints `worker's` standard output into the global standard output
function flush_workerio(ident)
    lock(worker_io_lock) do
        wio = worker_io(ident)
        str = String(take!(wio))
        println(stdout, str)
        flush(stdout)
    end
end

# Unregistered GraphPPL, do not commit this two lines, but use them to test ReactiveMP locally
# ENV["JULIA_PKG_USE_CLI_GIT"] = true
# import Pkg; Pkg.rm("GraphPPL"); Pkg.add(Pkg.PackageSpec(name="GraphPPL", rev="master"));

# DocMeta.setdocmeta!(ReactiveMP, :DocTestSetup, :(using ReactiveMP, Distributions); recursive=true)

# Example usage of a reduced testset
# julia --project --color=yes -e 'import Pkg; Pkg.test(test_args = [ "distributions:normal_mean_variance" ])'

# Makes it hard to use your computer if Julia occupies all cpus, so we max at 4
# GitHub actions has 2 cores in most of the cases 
addprocs(max(Sys.CPU_THREADS, 4))

@everywhere using Test, Documenter, ReactiveMP, Distributions
@everywhere using TestSetExtensions

import Base: wait

mutable struct TestRunner
    enabled_tests
    found_tests
    test_tasks
    workerpool
    jobschannel
    exschannel
    iochannel

    function TestRunner(ARGS)
        enabled_tests = lowercase.(ARGS)
        found_tests = Dict(map(test -> test => false, enabled_tests))
        test_tasks = []
        jobschannel = RemoteChannel(() -> Channel(Inf), myid()) # Channel for jobs
        exschannel = RemoteChannel(() -> Channel(Inf), myid()) # Channel for exceptions
        iochannel = RemoteChannel(() -> Channel(0), myid())
        @async begin
            while isopen(iochannel)
                ident = take!(iochannel)
                flush_workerio(ident)
            end
        end
        return new(enabled_tests, found_tests, test_tasks, 2:nprocs(), jobschannel, exschannel, iochannel)
    end
end

function Base.run(testrunner::TestRunner)
    println("") # New line for 'better' alignment of the `testrunner` results

    foreach(testrunner.workerpool) do worker
        # For each worker we create a `nothing` token in the `jobschannel`
        # This token indicates that there are no other jobs left
        put!(testrunner.jobschannel, nothing)
        # We create a remote call for another Julia process to execute our test with `include(filename)`
        task = remotecall(worker, testrunner.jobschannel, testrunner.exschannel, testrunner.iochannel) do jobschannel, exschannel, iochannel
            finish = false
            while !finish
                # Each worker takes jobs sequentially from the shared jobs pool 
                job_filename = take!(jobschannel)
                if isnothing(job_filename) # At the end there are should be only `emptyjobs`, in which case the worker finishes its tasks
                    finish = true
                else # Otherwise we assume that the `job` contains the valid `filename` and execute test
                    try # Here we can easily get the `LoadError` if some tests are failing
                        include(job_filename)
                    catch iexception
                        put!(exschannel, iexception)
                    end
                    # After the work is done we put the worker's `id` into `iochannel` (this triggers test info printing)
                    put!(iochannel, myid())
                end
            end
            return nothing
        end
        # We save the created task for later syncronization
        push!(testrunner.test_tasks, task)
    end

    # For each remotelly called task we `fetch` its result or save an exception
    foreach(fetch, testrunner.test_tasks)

    # If exception are not empty we notify the user and force-fail
    if isready(testrunner.exschannel)
        println(stderr, "Tests have failed with the following exceptions: ")
        while isready(testrunner.exschannel)
            exception = take!(testrunner.exschannel)
            showerror(stderr, exception)
            println(stderr, "\n", "="^80)
        end
        exit(-1)
    end

    close(testrunner.iochannel)
    close(testrunner.exschannel)
    close(testrunner.jobschannel)

    # At the very last stage we check that there are no "missing" tests, 
    # aka tests that have been specified in the `enabled_tests`, 
    # but for which the corresponding `filename` does not exist in the `test/` folder
    notfound_tests = filter(v -> v[2] === false, testrunner.found_tests)
    if !isempty(notfound_tests)
        println(stderr, "There are missing tests, double check correct spelling/path for the following entries:")
        foreach(keys(notfound_tests)) do key
            println(stderr, " - ", key)
        end
        exit(-1)
    end
end

const testrunner = TestRunner(lowercase.(ARGS))

println("`TestRunner` has been created. The number of available procs is $(nprocs()).")

@everywhere workerlocal_lock = ReentrantLock()

function addtests(testrunner::TestRunner, filename)
    # First we transform filename into `key` and check if we have this entry in the `enabled_tests` (if `enabled_tests` is not empty)
    key = filename_to_key(filename)
    if isempty(testrunner.enabled_tests) || key in testrunner.enabled_tests
        # If `enabled_tests` is not empty we mark the corresponding key with the `true` value to indicate that we found the corresponding `file` in the `/test` folder
        if !isempty(testrunner.enabled_tests)
            setindex!(testrunner.found_tests, true, key) # Mark that test has been found
        end
        # At this stage we simply put the `filename` into the `jobschannel` that will be processed later (see the `execute` function)
        put!(testrunner.jobschannel, filename)
    end
end

function key_to_filename(key)
    splitted = split(key, ":")
    return if length(splitted) === 1
        string("test_", first(splitted), ".jl")
    else
        string(join(splitted[1:(end - 1)], "/"), "/test_", splitted[end], ".jl")
    end
end

function filename_to_key(filename)
    splitted = split(filename, "/")
    if length(splitted) === 1
        return replace(replace(first(splitted), ".jl" => ""), "test_" => "")
    else
        path, name = splitted[1:(end - 1)], splitted[end]
        return string(join(path, ":"), ":", replace(replace(name, ".jl" => ""), "test_" => ""))
    end
end

using Aqua

if isempty(testrunner.enabled_tests)
    println("Running all tests...")
    # `piracy` is broken on CI, see https://github.com/JuliaTesting/Aqua.jl/issues/95, revise at some point
    Aqua.test_all(ReactiveMP; ambiguities = false, piracy = false)
    # doctest(ReactiveMP)
else
    println("Running specific tests:")
    foreach(testrunner.enabled_tests) do test
        println(" - ", test)
    end
end

@testset ExtendedTestSet "ReactiveMP" begin
    @testset "Testset helpers" begin
        @test key_to_filename(filename_to_key("distributions/test_normal_mean_variance.jl")) == "distributions/test_normal_mean_variance.jl"
        @test filename_to_key(key_to_filename("distributions:normal_mean_variance")) == "distributions:normal_mean_variance"
        @test key_to_filename(filename_to_key("test_message.jl")) == "test_message.jl"
        @test filename_to_key(key_to_filename("message")) == "message"
    end

    addtests(testrunner, "algebra/test_correction.jl")
    addtests(testrunner, "algebra/test_common.jl")
    addtests(testrunner, "algebra/test_permutation_matrix.jl")
    addtests(testrunner, "algebra/test_standard_basis_vector.jl")

    addtests(testrunner, "helpers/test_helpers.jl")

    addtests(testrunner, "score/test_counting.jl")

    addtests(testrunner, "test_addons.jl")

    addtests(testrunner, "approximations/test_shared.jl")
    addtests(testrunner, "approximations/test_unscented.jl")
    addtests(testrunner, "approximations/test_linearization.jl")
    addtests(testrunner, "approximations/test_cvi.jl")

    addtests(testrunner, "constraints/prod/test_prod_analytical.jl")
    addtests(testrunner, "constraints/prod/test_prod_final.jl")
    addtests(testrunner, "constraints/prod/test_prod_generic.jl")
    addtests(testrunner, "constraints/test_factorisation.jl")

    addtests(testrunner, "test_distributions.jl")
    addtests(testrunner, "distributions/test_common.jl")
    addtests(testrunner, "distributions/test_bernoulli.jl")
    addtests(testrunner, "distributions/test_beta.jl")
    addtests(testrunner, "distributions/test_categorical.jl")
    addtests(testrunner, "distributions/test_contingency.jl")
    addtests(testrunner, "distributions/test_exp_linear_quadratic.jl")
    addtests(testrunner, "distributions/test_dirichlet_matrix.jl")
    addtests(testrunner, "distributions/test_dirichlet.jl")
    addtests(testrunner, "distributions/test_gamma.jl")
    addtests(testrunner, "distributions/test_gamma_inverse.jl")
    addtests(testrunner, "distributions/test_mv_normal_mean_covariance.jl")
    addtests(testrunner, "distributions/test_mv_normal_mean_precision.jl")
    addtests(testrunner, "distributions/test_mv_normal_weighted_mean_precision.jl")
    addtests(testrunner, "distributions/test_normal_mean_variance.jl")
    addtests(testrunner, "distributions/test_normal_mean_precision.jl")
    addtests(testrunner, "distributions/test_normal_weighted_mean_precision.jl")
    addtests(testrunner, "distributions/test_normal.jl")
    addtests(testrunner, "distributions/test_pointmass.jl")
    addtests(testrunner, "distributions/test_wishart.jl")
    addtests(testrunner, "distributions/test_wishart_inverse.jl")
    addtests(testrunner, "distributions/test_sample_list.jl")
<<<<<<< HEAD
    addtests(testrunner, "distributions/test_sampletype.jl")
    addtests(testrunner, "distributions/test_samplefloattype.jl")
=======
    addtests(testrunner, "distributions/test_mixture_model.jl")
>>>>>>> fd3b2529

    addtests(testrunner, "test_message.jl")

    addtests(testrunner, "variables/test_variable.jl")
    addtests(testrunner, "variables/test_constant.jl")
    addtests(testrunner, "variables/test_data.jl")
    addtests(testrunner, "variables/test_random.jl")

    addtests(testrunner, "test_node.jl")
    addtests(testrunner, "nodes/flow/test_flow.jl")
    addtests(testrunner, "nodes/test_addition.jl")
    addtests(testrunner, "nodes/test_bifm.jl")
    addtests(testrunner, "nodes/test_bifm_helper.jl")
    addtests(testrunner, "nodes/test_gamma_inverse.jl")
    addtests(testrunner, "nodes/test_subtraction.jl")
    addtests(testrunner, "nodes/test_probit.jl")
    addtests(testrunner, "nodes/test_autoregressive.jl")
    addtests(testrunner, "nodes/test_normal_mean_precision.jl")
    addtests(testrunner, "nodes/test_normal_mean_variance.jl")
    addtests(testrunner, "nodes/test_mv_normal_mean_precision.jl")
    addtests(testrunner, "nodes/test_mv_normal_mean_scale_precision.jl")
    addtests(testrunner, "nodes/test_mv_normal_mean_covariance.jl")
    addtests(testrunner, "nodes/test_poisson.jl")
    addtests(testrunner, "nodes/test_wishart_inverse.jl")
    addtests(testrunner, "nodes/test_or.jl")
    addtests(testrunner, "nodes/test_not.jl")
    addtests(testrunner, "nodes/test_and.jl")
    addtests(testrunner, "nodes/test_implication.jl")
    addtests(testrunner, "nodes/test_uniform.jl")
    addtests(testrunner, "nodes/test_normal_mixture.jl")

    addtests(testrunner, "rules/uniform/test_out.jl")

    addtests(testrunner, "rules/flow/test_marginals.jl")
    addtests(testrunner, "rules/flow/test_in.jl")
    addtests(testrunner, "rules/flow/test_out.jl")

    addtests(testrunner, "rules/addition/test_marginals.jl")
    addtests(testrunner, "rules/addition/test_in1.jl")
    addtests(testrunner, "rules/addition/test_in2.jl")
    addtests(testrunner, "rules/addition/test_out.jl")

    addtests(testrunner, "rules/bifm/test_marginals.jl")
    addtests(testrunner, "rules/bifm/test_in.jl")
    addtests(testrunner, "rules/bifm/test_out.jl")
    addtests(testrunner, "rules/bifm/test_zprev.jl")
    addtests(testrunner, "rules/bifm/test_znext.jl")

    addtests(testrunner, "rules/bifm_helper/test_in.jl")
    addtests(testrunner, "rules/bifm_helper/test_out.jl")

    addtests(testrunner, "rules/normal_mixture/test_out.jl")
    addtests(testrunner, "rules/normal_mixture/test_m.jl")
    addtests(testrunner, "rules/normal_mixture/test_p.jl")
    addtests(testrunner, "rules/normal_mixture/test_switch.jl")

    addtests(testrunner, "rules/subtraction/test_marginals.jl")
    addtests(testrunner, "rules/subtraction/test_in1.jl")
    addtests(testrunner, "rules/subtraction/test_in2.jl")
    addtests(testrunner, "rules/subtraction/test_out.jl")

    addtests(testrunner, "rules/bernoulli/test_out.jl")
    addtests(testrunner, "rules/bernoulli/test_p.jl")
    addtests(testrunner, "rules/bernoulli/test_marginals.jl")

    addtests(testrunner, "rules/beta/test_out.jl")
    addtests(testrunner, "rules/beta/test_marginals.jl")

    addtests(testrunner, "rules/delta/unscented/test_out.jl")
    addtests(testrunner, "rules/delta/unscented/test_in.jl")
    addtests(testrunner, "rules/delta/unscented/test_marginals.jl")

    addtests(testrunner, "rules/delta/linearization/test_out.jl")
    addtests(testrunner, "rules/delta/linearization/test_in.jl")
    addtests(testrunner, "rules/delta/linearization/test_marginals.jl")

    addtests(testrunner, "rules/delta/cvi/test_in.jl")
    addtests(testrunner, "rules/delta/cvi/test_marginals.jl")
    addtests(testrunner, "rules/delta/cvi/test_out.jl")

    addtests(testrunner, "rules/dot_product/test_out.jl")
    addtests(testrunner, "rules/dot_product/test_in1.jl")
    addtests(testrunner, "rules/dot_product/test_in2.jl")
    addtests(testrunner, "rules/dot_product/test_marginals.jl")

    addtests(testrunner, "rules/gamma_inverse/test_marginals.jl")
    addtests(testrunner, "rules/gamma_inverse/test_out.jl")

    addtests(testrunner, "rules/normal_mean_variance/test_out.jl")
    addtests(testrunner, "rules/normal_mean_variance/test_mean.jl")
    addtests(testrunner, "rules/normal_mean_variance/test_var.jl")

    addtests(testrunner, "rules/normal_mean_precision/test_out.jl")
    addtests(testrunner, "rules/normal_mean_precision/test_mean.jl")
    addtests(testrunner, "rules/normal_mean_precision/test_precision.jl")

    addtests(testrunner, "rules/mv_normal_mean_covariance/test_out.jl")
    addtests(testrunner, "rules/mv_normal_mean_covariance/test_mean.jl")
    addtests(testrunner, "rules/mv_normal_mean_covariance/test_covariance.jl")

    addtests(testrunner, "rules/mv_normal_mean_precision/test_out.jl")
    addtests(testrunner, "rules/mv_normal_mean_precision/test_mean.jl")
    addtests(testrunner, "rules/mv_normal_mean_precision/test_precision.jl")

    addtests(testrunner, "rules/mv_normal_mean_scale_precision/test_out.jl")
    addtests(testrunner, "rules/mv_normal_mean_scale_precision/test_mean.jl")
    addtests(testrunner, "rules/mv_normal_mean_scale_precision/test_precision.jl")

    addtests(testrunner, "rules/probit/test_out.jl")
    addtests(testrunner, "rules/probit/test_in.jl")

    addtests(testrunner, "rules/wishart/test_marginals.jl")
    addtests(testrunner, "rules/wishart/test_out.jl")

    addtests(testrunner, "rules/wishart_inverse/test_marginals.jl")
    addtests(testrunner, "rules/wishart_inverse/test_out.jl")

    addtests(testrunner, "rules/poisson/test_l.jl")
    addtests(testrunner, "rules/poisson/test_marginals.jl")
    addtests(testrunner, "rules/poisson/test_out.jl")

    addtests(testrunner, "rules/or/test_out.jl")
    addtests(testrunner, "rules/or/test_in1.jl")
    addtests(testrunner, "rules/or/test_in2.jl")
    addtests(testrunner, "rules/or/test_marginals.jl")

    addtests(testrunner, "rules/not/test_out.jl")
    addtests(testrunner, "rules/not/test_in.jl")
    addtests(testrunner, "rules/not/test_marginals.jl")

    addtests(testrunner, "rules/and/test_out.jl")
    addtests(testrunner, "rules/and/test_in1.jl")
    addtests(testrunner, "rules/and/test_in2.jl")
    addtests(testrunner, "rules/and/test_marginals.jl")

    addtests(testrunner, "rules/implication/test_out.jl")
    addtests(testrunner, "rules/implication/test_in1.jl")
    addtests(testrunner, "rules/implication/test_in2.jl")
    addtests(testrunner, "rules/implication/test_marginals.jl")

    run(testrunner)
end<|MERGE_RESOLUTION|>--- conflicted
+++ resolved
@@ -243,12 +243,7 @@
     addtests(testrunner, "distributions/test_wishart.jl")
     addtests(testrunner, "distributions/test_wishart_inverse.jl")
     addtests(testrunner, "distributions/test_sample_list.jl")
-<<<<<<< HEAD
-    addtests(testrunner, "distributions/test_sampletype.jl")
-    addtests(testrunner, "distributions/test_samplefloattype.jl")
-=======
     addtests(testrunner, "distributions/test_mixture_model.jl")
->>>>>>> fd3b2529
 
     addtests(testrunner, "test_message.jl")
 
