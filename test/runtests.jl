--- conflicted
+++ resolved
@@ -212,12 +212,10 @@
     addtests(testrunner, "test_rule.jl")
     addtests(testrunner, "test_addons.jl")
 
-<<<<<<< HEAD
     addtests(testrunner, "test_gpstrategy.jl")
-=======
+
     addtests(testrunner, "addons/test_debug.jl")
     addtests(testrunner, "addons/test_memory.jl")
->>>>>>> 5148813f
 
     addtests(testrunner, "approximations/test_shared.jl")
     addtests(testrunner, "approximations/test_unscented.jl")
