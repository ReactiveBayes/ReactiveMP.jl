module ReactiveMPTest

using Test, Documenter, ReactiveMP
using TestSetExtensions

using Aqua
Aqua.test_all(ReactiveMP; ambiguities=false)

include("test_helpers.jl")

using .ReactiveMPTestingHelpers

# doctest(ReactiveMP)

@testset ExtendedTestSet "ReactiveMP" begin

    enabled_tests = lowercase.(ARGS)

    function key_to_filename(key)
        splitted = split(key, ":")
        return length(splitted) === 1 ? string("test_", first(splitted), ".jl") : string(join(splitted[1:end - 1], "/"), "/test_", splitted[end], ".jl")
    end

    function filename_to_key(filename)
        splitted   = split(filename, "/")
        if length(splitted) === 1
            return replace(replace(first(splitted), ".jl" => ""), "test_" => "")
        else
            path, name = splitted[1:end - 1], splitted[end]
            return string(join(path, ":"), ":", replace(replace(name, ".jl" => ""), "test_" => ""))
        end
    end

    function addtests(filename)
        key = filename_to_key(filename)
        if isempty(enabled_tests) || key in enabled_tests
            include(filename)
        end
    end

    @testset "Testset helpers" begin
        @test key_to_filename(filename_to_key("distributions/test_normal_mean_variance.jl")) == "distributions/test_normal_mean_variance.jl"
        @test filename_to_key(key_to_filename("distributions:normal_mean_variance")) == "distributions:normal_mean_variance"
        @test key_to_filename(filename_to_key("test_message.jl")) == "test_message.jl"
        @test filename_to_key(key_to_filename("message")) == "message"
    end

    addtests("algebra/test_correction.jl")

    addtests("test_math.jl")

    addtests("constraints/prod/test_prod_final.jl")

    addtests("test_distributions.jl")
    addtests("distributions/test_common.jl")
    addtests("distributions/test_bernoulli.jl")
    addtests("distributions/test_beta.jl")
    addtests("distributions/test_categorical.jl")
    addtests("distributions/test_contingency.jl")
    addtests("distributions/test_dirichlet_matrix.jl")
    addtests("distributions/test_dirichlet.jl")
    addtests("distributions/test_gamma.jl")
    addtests("distributions/test_mv_normal_mean_covariance.jl")
    addtests("distributions/test_mv_normal_mean_precision.jl")
    addtests("distributions/test_mv_normal_weighted_mean_precision.jl")
    addtests("distributions/test_normal_mean_variance.jl")
    addtests("distributions/test_normal_mean_precision.jl")
    addtests("distributions/test_normal_weighted_mean_precision.jl")
    addtests("distributions/test_normal.jl")
    addtests("distributions/test_pointmass.jl")
    addtests("distributions/test_wishart.jl")
    addtests("distributions/test_sample_list.jl")

    addtests("test_message.jl")
    
    addtests("test_variable.jl")

    addtests("test_node.jl")
    addtests("nodes/test_addition.jl")
    addtests("nodes/test_bifm.jl")
    addtests("nodes/test_bifm_helper.jl")
    addtests("nodes/test_subtraction.jl")
    addtests("nodes/test_probit.jl")

    addtests("rules/addition/test_marginals.jl")
    addtests("rules/addition/test_in1.jl")
    addtests("rules/addition/test_in2.jl")
    addtests("rules/addition/test_out.jl")

    addtests("rules/bifm/test_marginals.jl")
    addtests("rules/bifm/test_in.jl")
    addtests("rules/bifm/test_out.jl")
    addtests("rules/bifm/test_zprev.jl")
    addtests("rules/bifm/test_znext.jl")

    addtests("rules/bifm_helper/test_in.jl")
    addtests("rules/bifm_helper/test_out.jl")

		
    addtests("rules/subtraction/test_marginals.jl")
    addtests("rules/subtraction/test_in1.jl")
    addtests("rules/subtraction/test_in2.jl")
    addtests("rules/subtraction/test_out.jl")

<<<<<<< HEAD
    addtests("rules/bernoulli/test_out.jl")
    addtests("rules/bernoulli/test_p.jl")
    addtests("rules/bernoulli/test_marginals.jl")
=======
    addtests("rules/beta/test_out.jl")
    addtests("rules/beta/test_marginals.jl")
>>>>>>> ecc60092

    addtests("rules/normal_mean_variance/test_out.jl")
    addtests("rules/normal_mean_variance/test_mean.jl")
    addtests("rules/normal_mean_variance/test_var.jl")

    addtests("rules/normal_mean_precision/test_out.jl")
    addtests("rules/normal_mean_precision/test_mean.jl")
    addtests("rules/normal_mean_precision/test_precision.jl")

    addtests("rules/mv_normal_mean_covariance/test_out.jl")
    addtests("rules/mv_normal_mean_covariance/test_mean.jl")

    addtests("rules/mv_normal_mean_precision/test_out.jl")
    addtests("rules/mv_normal_mean_precision/test_mean.jl")
    addtests("rules/mv_normal_mean_precision/test_precision.jl")  

    addtests("rules/probit/test_out.jl")
    addtests("rules/probit/test_in.jl")

    addtests("rules/wishart/test_marginals.jl")
    addtests("rules/wishart/test_out.jl")

end

end<|MERGE_RESOLUTION|>--- conflicted
+++ resolved
@@ -102,14 +102,12 @@
     addtests("rules/subtraction/test_in2.jl")
     addtests("rules/subtraction/test_out.jl")
 
-<<<<<<< HEAD
     addtests("rules/bernoulli/test_out.jl")
     addtests("rules/bernoulli/test_p.jl")
     addtests("rules/bernoulli/test_marginals.jl")
-=======
+    
     addtests("rules/beta/test_out.jl")
     addtests("rules/beta/test_marginals.jl")
->>>>>>> ecc60092
 
     addtests("rules/normal_mean_variance/test_out.jl")
     addtests("rules/normal_mean_variance/test_mean.jl")
