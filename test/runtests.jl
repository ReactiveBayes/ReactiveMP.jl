module ReactiveMPTest

using Test, Documenter, ReactiveMP
using TestSetExtensions

using Aqua
Aqua.test_all(ReactiveMP; ambiguities=false)

include("test_helpers.jl")

using .ReactiveMPTestingHelpers

# doctest(ReactiveMP)

@testset ExtendedTestSet "ReactiveMP" begin

    enabled_tests = lowercase.(ARGS)

    function key_to_filename(key)
        splitted = split(key, ":")
        return length(splitted) === 1 ? string("test_", first(splitted), ".jl") : string(join(splitted[1:end - 1], "/"), "/test_", splitted[end], ".jl")
    end

    function filename_to_key(filename)
        splitted   = split(filename, "/")
        if length(splitted) === 1
            return replace(replace(first(splitted), ".jl" => ""), "test_" => "")
        else
            path, name = splitted[1:end - 1], splitted[end]
            return string(join(path, ":"), ":", replace(replace(name, ".jl" => ""), "test_" => ""))
        end
    end

    function addtests(filename)
        key = filename_to_key(filename)
        if isempty(enabled_tests) || key in enabled_tests
            include(filename)
        end
    end

    @testset "Testset helpers" begin
        @test key_to_filename(filename_to_key("distributions/test_normal_mean_variance.jl")) == "distributions/test_normal_mean_variance.jl"
        @test filename_to_key(key_to_filename("distributions:normal_mean_variance")) == "distributions:normal_mean_variance"
        @test key_to_filename(filename_to_key("test_message.jl")) == "test_message.jl"
        @test filename_to_key(key_to_filename("message")) == "message"
    end

    addtests("algebra/test_correction.jl")

    addtests("test_math.jl")

    addtests("constraints/prod/test_prod_final.jl")

    addtests("test_distributions.jl")
    addtests("distributions/test_common.jl")
    addtests("distributions/test_bernoulli.jl")
    addtests("distributions/test_beta.jl")
    addtests("distributions/test_categorical.jl")
    addtests("distributions/test_contingency.jl")
    addtests("distributions/test_dirichlet_matrix.jl")
    addtests("distributions/test_dirichlet.jl")
    addtests("distributions/test_gamma.jl")
    addtests("distributions/test_mv_normal_mean_covariance.jl")
    addtests("distributions/test_mv_normal_mean_precision.jl")
    addtests("distributions/test_mv_normal_weighted_mean_precision.jl")
    addtests("distributions/test_normal_mean_variance.jl")
    addtests("distributions/test_normal_mean_precision.jl")
    addtests("distributions/test_normal_weighted_mean_precision.jl")
    addtests("distributions/test_normal.jl")
    addtests("distributions/test_pointmass.jl")
    addtests("distributions/test_wishart.jl")
    addtests("distributions/test_sample_list.jl")

    addtests("test_message.jl")
    
    addtests("test_variable.jl")

    addtests("test_node.jl")
    addtests("nodes/test_addition.jl")
<<<<<<< HEAD
    addtests("nodes/test_bifm.jl")
    addtests("nodes/test_bifm_helper.jl")
=======
    addtests("nodes/test_subtraction.jl")
>>>>>>> b52bb05a
    addtests("nodes/test_probit.jl")

    addtests("rules/addition/test_marginals.jl")
    addtests("rules/addition/test_in1.jl")
    addtests("rules/addition/test_in2.jl")
    addtests("rules/addition/test_out.jl")
<<<<<<< HEAD

    addtests("rules/bifm/test_marginals.jl")
    addtests("rules/bifm/test_in.jl")
    addtests("rules/bifm/test_out.jl")
    addtests("rules/bifm/test_zprev.jl")
    addtests("rules/bifm/test_znext.jl")

    addtests("rules/bifm_helper/test_in.jl")
    addtests("rules/bifm_helper/test_out.jl")

=======
		
    addtests("rules/subtraction/test_marginals.jl")
    addtests("rules/subtraction/test_in1.jl")
    addtests("rules/subtraction/test_in2.jl")
    addtests("rules/subtraction/test_out.jl")
	
>>>>>>> b52bb05a
    addtests("rules/normal_mean_variance/test_out.jl")
    addtests("rules/normal_mean_variance/test_mean.jl")
    addtests("rules/normal_mean_variance/test_var.jl")

    addtests("rules/normal_mean_precision/test_out.jl")
    addtests("rules/normal_mean_precision/test_mean.jl")
    addtests("rules/normal_mean_precision/test_precision.jl")

    addtests("rules/mv_normal_mean_covariance/test_out.jl")
    addtests("rules/mv_normal_mean_covariance/test_mean.jl")

    addtests("rules/mv_normal_mean_precision/test_out.jl")
    addtests("rules/mv_normal_mean_precision/test_mean.jl")
    addtests("rules/mv_normal_mean_precision/test_precision.jl")  

    addtests("rules/probit/test_out.jl")
    addtests("rules/probit/test_in.jl")

    addtests("rules/wishart/test_marginals.jl")
    addtests("rules/wishart/test_out.jl")

end

end<|MERGE_RESOLUTION|>--- conflicted
+++ resolved
@@ -77,19 +77,15 @@
 
     addtests("test_node.jl")
     addtests("nodes/test_addition.jl")
-<<<<<<< HEAD
     addtests("nodes/test_bifm.jl")
     addtests("nodes/test_bifm_helper.jl")
-=======
     addtests("nodes/test_subtraction.jl")
->>>>>>> b52bb05a
     addtests("nodes/test_probit.jl")
 
     addtests("rules/addition/test_marginals.jl")
     addtests("rules/addition/test_in1.jl")
     addtests("rules/addition/test_in2.jl")
     addtests("rules/addition/test_out.jl")
-<<<<<<< HEAD
 
     addtests("rules/bifm/test_marginals.jl")
     addtests("rules/bifm/test_in.jl")
@@ -100,14 +96,12 @@
     addtests("rules/bifm_helper/test_in.jl")
     addtests("rules/bifm_helper/test_out.jl")
 
-=======
 		
     addtests("rules/subtraction/test_marginals.jl")
     addtests("rules/subtraction/test_in1.jl")
     addtests("rules/subtraction/test_in2.jl")
     addtests("rules/subtraction/test_out.jl")
 	
->>>>>>> b52bb05a
     addtests("rules/normal_mean_variance/test_out.jl")
     addtests("rules/normal_mean_variance/test_mean.jl")
     addtests("rules/normal_mean_variance/test_var.jl")
