module ReactiveMPMessageTest

using Test
using ReactiveMP
using Distributions
using Random

import InteractiveUtils: methodswith
import Base: methods
import Base.Iterators: repeated, product
import ReactiveMP: materialize!
import ReactiveMP: mirrorlog, xtlog
import SpecialFunctions: loggamma

@testset "Message" begin
    @testset "Default methods" begin
        data = PointMass(1)

<<<<<<< HEAD
        for clamped in [true, false], initial in [true, false]
            msg = Message(data, clamped, initial, nothing)
=======
        for clamped in (true, false), initial in (true, false)
            msg = Message(data, clamped, initial)
>>>>>>> 015dbddf
            @test getdata(msg) === data
            @test is_clamped(msg) === clamped
            @test is_initial(msg) === initial
            @test materialize!(msg) === msg
            @test occursin("Message", repr(msg))
        end

        dist1 = NormalMeanVariance(0.0, 1.0)
        dist2 = MvNormalMeanCovariance([0.0, 1.0], [1.0 0.0; 0.0 1.0])

        for clamped1 in (true, false), clamped2 in (true, false), initial1 in (true, false), initial2 in (true, false)
            msg1 = Message(dist1, clamped1, initial1)
            msg2 = Message(dist2, clamped2, initial2)

            @test getdata((msg1, msg2)) === (dist1, dist2)
            @test is_clamped((msg1, msg2)) === all([clamped1, clamped2])
            @test is_initial((msg1, msg2)) === all([initial1, initial2])
        end
    end

    @testset "multiply_messages" begin
        dist1 = NormalMeanVariance(randn(), rand())
        dist2 = NormalMeanVariance(randn(), rand())

<<<<<<< HEAD
        @test getdata(Message(dist1, false, false, nothing) * Message(dist2, false, false, nothing)) ==
              prod(ProdAnalytical(), dist1, dist2)
        @test getdata(Message(dist2, false, false, nothing) * Message(dist1, false, false, nothing)) ==
              prod(ProdAnalytical(), dist2, dist1)
=======
        @test getdata(Message(dist1, false, false) * Message(dist2, false, false)) == prod(ProdAnalytical(), dist1, dist2)
        @test getdata(Message(dist2, false, false) * Message(dist1, false, false)) == prod(ProdAnalytical(), dist2, dist1)
>>>>>>> 015dbddf

        for (left_is_initial, right_is_initial) in product(repeated([true, false], 2)...)
            @test is_clamped(
                Message(dist1, true, left_is_initial, nothing) * Message(dist2, false, right_is_initial, nothing)
            ) == false
            @test is_clamped(
                Message(dist1, false, left_is_initial, nothing) * Message(dist2, true, right_is_initial, nothing)
            ) == false
            @test is_clamped(
                Message(dist1, true, left_is_initial, nothing) * Message(dist2, true, right_is_initial, nothing)
            ) == true
            @test is_clamped(
                Message(dist2, true, left_is_initial, nothing) * Message(dist1, false, right_is_initial, nothing)
            ) == false
            @test is_clamped(
                Message(dist2, false, left_is_initial, nothing) * Message(dist1, true, right_is_initial, nothing)
            ) == false
            @test is_clamped(
                Message(dist2, true, left_is_initial, nothing) * Message(dist1, true, right_is_initial, nothing)
            ) == true
        end

        for (left_is_clamped, right_is_clamped) in product(repeated([true, false], 2)...)
<<<<<<< HEAD
            @test is_initial(
                Message(dist1, left_is_clamped, true, nothing) * Message(dist2, right_is_clamped, true, nothing)
            ) ==
                  !(left_is_clamped && right_is_clamped)
            @test is_initial(
                Message(dist2, left_is_clamped, true, nothing) * Message(dist1, right_is_clamped, true, nothing)
            ) ==
                  !(left_is_clamped && right_is_clamped)
            @test is_initial(
                Message(dist1, left_is_clamped, false, nothing) * Message(dist2, right_is_clamped, false, nothing)
            ) == false
            @test is_initial(
                Message(dist2, left_is_clamped, false, nothing) * Message(dist1, right_is_clamped, false, nothing)
            ) == false
=======
            @test is_initial(Message(dist1, left_is_clamped, true) * Message(dist2, right_is_clamped, true)) == !(left_is_clamped && right_is_clamped)
            @test is_initial(Message(dist2, left_is_clamped, true) * Message(dist1, right_is_clamped, true)) == !(left_is_clamped && right_is_clamped)
            @test is_initial(Message(dist1, left_is_clamped, false) * Message(dist2, right_is_clamped, false)) == false
            @test is_initial(Message(dist2, left_is_clamped, false) * Message(dist1, right_is_clamped, false)) == false
>>>>>>> 015dbddf
        end

        @test is_initial(Message(dist1, true, true, nothing) * Message(dist2, true, true, nothing)) == false
        @test is_initial(Message(dist1, true, true, nothing) * Message(dist2, true, false, nothing)) == false
        @test is_initial(Message(dist1, true, false, nothing) * Message(dist2, true, true, nothing)) == false
        @test is_initial(Message(dist1, false, true, nothing) * Message(dist2, true, false, nothing)) == true
        @test is_initial(Message(dist1, true, false, nothing) * Message(dist2, false, true, nothing)) == true
        @test is_initial(Message(dist2, true, true, nothing) * Message(dist1, true, true, nothing)) == false
        @test is_initial(Message(dist2, true, true, nothing) * Message(dist1, true, false, nothing)) == false
        @test is_initial(Message(dist2, true, false, nothing) * Message(dist1, true, true, nothing)) == false
        @test is_initial(Message(dist2, false, true, nothing) * Message(dist1, true, false, nothing)) == true
        @test is_initial(Message(dist2, true, false, nothing) * Message(dist1, false, true, nothing)) == true
    end

    @testset "Statistics" begin
        distributions = [
            PointMass(0.5),
            Gamma(10.0, 2.0),
            NormalMeanVariance(-10.0, 10.0),
            Wishart(4.0, [2.0 -0.5; -0.5 1.0]),
            MvNormalMeanPrecision([2.0, -1.0], [7.0 -1.0; -1.0 3.0]),
            Bernoulli(0.5),
            Categorical([0.8, 0.2])
        ]

        # Here we get all methods defined for a particular type of a distribution
        dists_methods = map(d -> methodswith(eval(nameof(typeof(d)))), distributions)

        methods_to_test = [
            Distributions.mean,
            Distributions.median,
            Distributions.mode,
            Distributions.shape,
            Distributions.scale,
            Distributions.rate,
            Distributions.var,
            Distributions.std,
            Distributions.cov,
            Distributions.invcov,
            Distributions.logdetcov,
            Distributions.entropy,
            Distributions.params,
            Base.precision,
            Base.length,
            Base.ndims,
            Base.size,
            mean_cov,
            mean_invcov,
            mean_precision,
            weightedmean_cov,
            weightedmean_invcov,
            weightedmean_precision,
            probvec,
            weightedmean
        ]

        for (distribution, distribution_methods) in zip(distributions, dists_methods), method in methods_to_test
            T       = typeof(distribution)
            message = Message(distribution, false, false, nothing)
            # Here we check that a specialised method for a particular type T exist
            ms = methods(method, (T,))
            if !isempty(ms) && all(m -> m ∈ distribution_methods, ms)
                @test method(message) == method(distribution)
            end
        end

        fn_mean_functions = (inv, log, xtlog, mirrorlog, loggamma)

        for distribution in distributions, fn_mean in fn_mean_functions
            F       = typeof(fn_mean)
            T       = typeof(distribution)
            message = Message(distribution, false, false, nothing)
            # Here we check that a specialised method for a particular type T exist
            ms = methods(mean, (F, T), ReactiveMP)
            if !isempty(ms)
                @test mean(fn_mean, message) == mean(fn_mean, distribution)
            end
        end

        _getpoint(rng, distritubution) = _getpoint(rng, variate_form(distritubution), distritubution)
        _getpoint(rng, ::Type{<:Univariate}, distribution) = 10rand(rng)
        _getpoint(rng, ::Type{<:Multivariate}, distribution) = 10 .* rand(rng, 2)

        distributions2 = [Gamma(10.0, 2.0), NormalMeanVariance(-10.0, 1.0), MvNormalMeanPrecision([2.0, -1.0], [7.0 -1.0; -1.0 3.0]), Bernoulli(0.5), Categorical([0.8, 0.2])]

        methods_to_test2 = [Distributions.pdf, Distributions.logpdf]

        rng = MersenneTwister(1234)

        for distribution in distributions2, method in methods_to_test2
            message = Message(distribution, false, false, nothing)

            for _ in 1:3
                point = _getpoint(rng, distribution)
                @test method(message, point) === method(distribution, point)
            end
        end
    end
end

end<|MERGE_RESOLUTION|>--- conflicted
+++ resolved
@@ -16,13 +16,8 @@
     @testset "Default methods" begin
         data = PointMass(1)
 
-<<<<<<< HEAD
-        for clamped in [true, false], initial in [true, false]
-            msg = Message(data, clamped, initial, nothing)
-=======
         for clamped in (true, false), initial in (true, false)
             msg = Message(data, clamped, initial)
->>>>>>> 015dbddf
             @test getdata(msg) === data
             @test is_clamped(msg) === clamped
             @test is_initial(msg) === initial
@@ -47,15 +42,10 @@
         dist1 = NormalMeanVariance(randn(), rand())
         dist2 = NormalMeanVariance(randn(), rand())
 
-<<<<<<< HEAD
         @test getdata(Message(dist1, false, false, nothing) * Message(dist2, false, false, nothing)) ==
               prod(ProdAnalytical(), dist1, dist2)
         @test getdata(Message(dist2, false, false, nothing) * Message(dist1, false, false, nothing)) ==
               prod(ProdAnalytical(), dist2, dist1)
-=======
-        @test getdata(Message(dist1, false, false) * Message(dist2, false, false)) == prod(ProdAnalytical(), dist1, dist2)
-        @test getdata(Message(dist2, false, false) * Message(dist1, false, false)) == prod(ProdAnalytical(), dist2, dist1)
->>>>>>> 015dbddf
 
         for (left_is_initial, right_is_initial) in product(repeated([true, false], 2)...)
             @test is_clamped(
@@ -79,7 +69,6 @@
         end
 
         for (left_is_clamped, right_is_clamped) in product(repeated([true, false], 2)...)
-<<<<<<< HEAD
             @test is_initial(
                 Message(dist1, left_is_clamped, true, nothing) * Message(dist2, right_is_clamped, true, nothing)
             ) ==
@@ -94,12 +83,6 @@
             @test is_initial(
                 Message(dist2, left_is_clamped, false, nothing) * Message(dist1, right_is_clamped, false, nothing)
             ) == false
-=======
-            @test is_initial(Message(dist1, left_is_clamped, true) * Message(dist2, right_is_clamped, true)) == !(left_is_clamped && right_is_clamped)
-            @test is_initial(Message(dist2, left_is_clamped, true) * Message(dist1, right_is_clamped, true)) == !(left_is_clamped && right_is_clamped)
-            @test is_initial(Message(dist1, left_is_clamped, false) * Message(dist2, right_is_clamped, false)) == false
-            @test is_initial(Message(dist2, left_is_clamped, false) * Message(dist1, right_is_clamped, false)) == false
->>>>>>> 015dbddf
         end
 
         @test is_initial(Message(dist1, true, true, nothing) * Message(dist2, true, true, nothing)) == false
