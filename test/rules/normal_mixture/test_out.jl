--- conflicted
+++ resolved
@@ -13,9 +13,6 @@
             (input = (q_switch = Categorical([0.5, 0.5]), q_m = (PointMass(1.0), PointMass(1.0)), q_p = (PointMass(1.0), PointMass(1.0))), output = NormalMeanPrecision(1.0, 1.0)),
             (input = (q_switch = Categorical([1.0, 0.0]), q_m = (PointMass(1.0), PointMass(2.0)), q_p = (PointMass(2.0), PointMass(1.0))), output = NormalMeanPrecision(1.0, 2.0)),
             (
-<<<<<<< HEAD
-                input = (q_switch = Categorical([0.0, 1.0]), q_m = (PointMass(2.0), PointMass(-3.0)), q_p = (PointMass(4.0), PointMass(3.0))),
-=======
                 input = (
                     q_switch = Categorical([0.5, 0.5]),
                     q_m = ManyOf(PointMass(1.0), PointMass(1.0)),
@@ -37,7 +34,6 @@
                     q_m = ManyOf(PointMass(2.0), PointMass(-3.0)),
                     q_p = ManyOf(PointMass(4.0), PointMass(3.0))
                 ),
->>>>>>> a4a2e0b8
                 output = NormalMeanPrecision(-3.0, 3.0)
             )
         ]
@@ -76,37 +72,25 @@
         @test_rules [with_float_conversions = true] NormalMixture{2}(:out, Marginalisation) [
             (
                 input = (
-<<<<<<< HEAD
-                    q_switch = Categorical([0.5, 0.5]), q_m = (PointMass([1.0, 0.0]), PointMass([-1.0, -2.0])), q_p = (PointMass(2.0 * diageye(2)), PointMass(3.0 * diageye(2)))
-=======
                     q_switch = Categorical([0.5, 0.5]),
                     q_m = ManyOf(PointMass([1.0, 0.0]), PointMass([-1.0, -2.0])),
                     q_p = ManyOf(PointMass(2.0 * diageye(2)), PointMass(3.0 * diageye(2)))
->>>>>>> a4a2e0b8
                 ),
                 output = MvNormalWeightedMeanPrecision([-1 / 2, -3], [5/2 0; 0 5/2])
             ),
             (
                 input = (
-<<<<<<< HEAD
-                    q_switch = Categorical([1.0, 0.0]), q_m = (PointMass([1.0, 0.0]), PointMass([-1.0, -2.0])), q_p = (PointMass(2.0 * diageye(2)), PointMass(3.0 * diageye(2)))
-=======
                     q_switch = Categorical([1.0, 0.0]),
                     q_m = ManyOf(PointMass([1.0, 0.0]), PointMass([-1.0, -2.0])),
                     q_p = ManyOf(PointMass(2.0 * diageye(2)), PointMass(3.0 * diageye(2)))
->>>>>>> a4a2e0b8
                 ),
                 output = MvNormalWeightedMeanPrecision([2, 0], [2 0; 0 2])
             ),
             (
                 input = (
-<<<<<<< HEAD
-                    q_switch = Categorical([0.0, 1.0]), q_m = (PointMass([1.0, 0.0]), PointMass([-1.0, -2.0])), q_p = (PointMass(2.0 * diageye(2)), PointMass(3.0 * diageye(2)))
-=======
                     q_switch = Categorical([0.0, 1.0]),
                     q_m = ManyOf(PointMass([1.0, 0.0]), PointMass([-1.0, -2.0])),
                     q_p = ManyOf(PointMass(2.0 * diageye(2)), PointMass(3.0 * diageye(2)))
->>>>>>> a4a2e0b8
                 ),
                 output = MvNormalWeightedMeanPrecision([-3, -6], [3 0; 0 3])
             )
@@ -118,48 +102,33 @@
             (
                 input = (
                     q_switch = Categorical([0.5, 0.5]),
-<<<<<<< HEAD
-                    q_m = (MvNormalMeanCovariance([2.0, 3.0], [2.0 0.0; 0.0 1.0]), MvNormalMeanPrecision([2.0, 3.0], [2.0 0.0; 0.0 1.0])),
-                    q_p = (Wishart(3.0, [2.0 -0.25; -0.25 1.0]), Wishart(3.0, [1.0 -0.25; -0.25 2.0]))
-=======
                     q_m = ManyOf(
                         MvNormalMeanCovariance([2.0, 3.0], [2.0 0.0; 0.0 1.0]),
                         MvNormalMeanPrecision([2.0, 3.0], [2.0 0.0; 0.0 1.0])
                     ),
                     q_p = ManyOf(Wishart(3.0, [2.0 -0.25; -0.25 1.0]), Wishart(3.0, [1.0 -0.25; -0.25 2.0]))
->>>>>>> a4a2e0b8
                 ),
                 output = MvNormalWeightedMeanPrecision([6.75, 12.0], [4.5 -0.75; -0.75 4.5])
             ),
             (
                 input = (
                     q_switch = Categorical([0.75, 0.25]),
-<<<<<<< HEAD
-                    q_m = (MvNormalWeightedMeanPrecision([2.0, 3.0], [2.0 0.0; 0.0 1.0]), MvNormalMeanPrecision([2.0, 3.0], [2.0 0.0; 0.0 1.0])),
-                    q_p = (Wishart(3.0, [2.0 -0.25; -0.25 1.0]), Wishart(3.0, [1.0 -0.25; -0.25 2.0]))
-=======
                     q_m = ManyOf(
                         MvNormalWeightedMeanPrecision([2.0, 3.0], [2.0 0.0; 0.0 1.0]),
                         MvNormalMeanPrecision([2.0, 3.0], [2.0 0.0; 0.0 1.0])
                     ),
                     q_p = ManyOf(Wishart(3.0, [2.0 -0.25; -0.25 1.0]), Wishart(3.0, [1.0 -0.25; -0.25 2.0]))
->>>>>>> a4a2e0b8
                 ),
                 output = MvNormalWeightedMeanPrecision([3.75, 10.3125], [5.25 -0.75; -0.75 3.75])
             ),
             (
                 input = (
                     q_switch = Categorical([0.0, 1.0]),
-<<<<<<< HEAD
-                    q_m = (MvNormalMeanCovariance([2.0, 3.0], [2.0 0.0; 0.0 1.0]), MvNormalWeightedMeanPrecision([2.0, 3.0], [2.0 0.0; 0.0 1.0])),
-                    q_p = (Wishart(3.0, [2.0 -0.25; -0.25 1.0]), Wishart(3.0, [1.0 -0.25; -0.25 2.0]))
-=======
                     q_m = ManyOf(
                         MvNormalMeanCovariance([2.0, 3.0], [2.0 0.0; 0.0 1.0]),
                         MvNormalWeightedMeanPrecision([2.0, 3.0], [2.0 0.0; 0.0 1.0])
                     ),
                     q_p = ManyOf(Wishart(3.0, [2.0 -0.25; -0.25 1.0]), Wishart(3.0, [1.0 -0.25; -0.25 2.0]))
->>>>>>> a4a2e0b8
                 ),
                 output = MvNormalWeightedMeanPrecision([0.75, 17.25], [3.0 -0.75; -0.75 6.0])
             )
