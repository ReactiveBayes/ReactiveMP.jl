module ReactiveMPDataVariableTest

using Test
using ReactiveMP
using Rocket

import ReactiveMP: DataVariableCreationOptions
import ReactiveMP: collection_type, VariableIndividual, VariableVector, VariableArray, linear_index
import ReactiveMP: getconst, proxy_variables
<<<<<<< HEAD
import ReactiveMP: israndom, isproxy, allows_missings
=======
import ReactiveMP: israndom, isproxy, isused, isconnected, setmessagein!
>>>>>>> db5bf5ef

@testset "DataVariable" begin
    @testset "Simple creation" begin
        randomize_update(::Type{Missing}, size)                            = fill(missing, size)
        randomize_update(::Type{T}, size) where {T <: Union{Int, Float64}} = rand(T, size)
        randomize_update(::Type{V}, size) where {V <: AbstractVector}      = map(_ -> rand(eltype(V), 1), CartesianIndices(size))

        function test_updates(vs, type, size)
            nupdates     = 3
            updates      = []
            subscription = subscribe!(getmarginals(vs), (update) -> begin
                update_data = ReactiveMP.getdata.(update)
                if all(element -> element isa type, update_data)
                    push!(updates, update_data)
                end
            end)
            for _ in 1:nupdates
                update = randomize_update(type, size)
                update!(vs, update)
                @test all(last(updates) .=== update)
            end
            @test length(updates) === nupdates
            unsubscribe!(subscription)
            # Check if we do not receive updates after unsubscription
            update!(vs, randomize_update(type, size))
            @test length(updates) === nupdates
            return true
        end

        for sym in (:x, :y, :z), T in (Float64, Int64, Vector{Float64}), allow_missings in (true, false)
            options = DataVariableCreationOptions(T, nothing, Val(allow_missings))
            variable = datavar(options, sym, T)

<<<<<<< HEAD
            @test !israndom(variable)
            @test eltype(variable) === T
            @test name(variable) === sym
            @test collection_type(variable) isa VariableIndividual
            @test proxy_variables(variable) === nothing
            @test !isproxy(variable)
            @test allows_missings(variable) === allow_missings
=======
            @test !israndom(v)
            @test eltype(v) === type
            @test name(v) === sym
            @test collection_type(v) isa VariableIndividual
            @test proxy_variables(v) === nothing
            @test !isproxy(v)
            @test !isused(v)
            @test !isconnected(v)

            setmessagein!(v, 1, of(nothing))

            @test isused(v)
            @test isconnected(v)
>>>>>>> db5bf5ef
        end

        for sym in (:x, :y, :z), T in (Float64, Int64, Vector{Float64}), n in (10, 20), allow_missings in (true, false)
            options = DataVariableCreationOptions(T, nothing, Val(allow_missings))
            variables = datavar(options, sym, T, n)

<<<<<<< HEAD
            @test !israndom(variables)
            @test length(variables) === n
            @test variables isa Vector
            @test all(v -> !israndom(v), variables)
            @test all(v -> name(v) === sym, variables)
            @test all(v -> collection_type(v) isa VariableVector, variables)
            @test all(t -> linear_index(collection_type(t[2])) === t[1], enumerate(variables))
            @test all(v -> eltype(v) === T, variables)
            @test !isproxy(variables)
            @test all(v -> !isproxy(v), variables)
            @test test_updates(variables, T, (n,))

            @test all(v -> allows_missings(v) === allow_missings, variables)
            if allow_missings
                test_updates(variables, Missing, (n,))
            end
        end

        for sym in (:x, :y, :z), T in (Float64, Int64, Vector{Float64}), l in (10, 20), r in (10, 20), allow_missings in (true, false)
            options = DataVariableCreationOptions(T, nothing, Val(allow_missings))
            for variables in (datavar(options, sym, T, l, r), datavar(options, sym, T, (l, r)))
                @test !israndom(variables)
                @test size(variables) === (l, r)
                @test length(variables) === l * r
                @test variables isa Matrix
                @test all(v -> !israndom(v), variables)
                @test all(v -> name(v) === sym, variables)
                @test all(v -> collection_type(v) isa VariableArray, variables)
                @test all(t -> linear_index(collection_type(t[2])) === t[1], enumerate(variables))
                @test all(v -> eltype(v) === T, variables)
                @test !isproxy(variables)
                @test all(v -> !isproxy(v), variables)
                @test test_updates(variables, T, (l, r))

                @test all(v -> allows_missings(v) === allow_missings, variables)
                if allow_missings
                    test_updates(variables, Missing, (l, r))
                end
=======
            @test !israndom(vs)
            @test length(vs) === n
            @test vs isa Vector
            @test all(v -> !israndom(v), vs)
            @test all(v -> name(v) === sym, vs)
            @test all(v -> collection_type(v) isa VariableVector, vs)
            @test all(t -> linear_index(collection_type(t[2])) === t[1], enumerate(vs))
            @test all(v -> eltype(v) === type, vs)
            @test !isproxy(vs)
            @test all(v -> !isproxy(v), vs)
            @test all(v -> !isused(v), vs)
            @test all(v -> !isconnected(v), vs)
            @test test_updates(vs, type, (n,))

            foreach(v -> setmessagein!(v, 1, of(nothing)), vs)

            @test all(v -> isused(v), vs)
            @test all(v -> isconnected(v), vs)
        end

        for sym in (:x, :y, :z), type in (Float64, Int64, Vector{Float64}), l in (10, 20), r in (10, 20)
            for vs in (datavar(sym, type, l, r), datavar(sym, type, (l, r)))
                @test !israndom(vs)
                @test size(vs) === (l, r)
                @test length(vs) === l * r
                @test vs isa Matrix
                @test all(v -> !israndom(v), vs)
                @test all(v -> name(v) === sym, vs)
                @test all(v -> collection_type(v) isa VariableArray, vs)
                @test all(t -> linear_index(collection_type(t[2])) === t[1], enumerate(vs))
                @test all(v -> eltype(v) === type, vs)
                @test !isproxy(vs)
                @test all(v -> !isproxy(v), vs)
                @test all(v -> !isused(v), vs)
                @test test_updates(vs, type, (l, r))

                foreach(v -> setmessagein!(v, 1, of(nothing)), vs)

                @test all(v -> isused(v), vs)
                @test all(v -> isconnected(v), vs)
>>>>>>> db5bf5ef
            end
        end
    end

    @testset "Error indexing" begin
        # This test may be removed if we implement this feature in the future
        @test_throws ErrorException datavar(:x, Float64)[1]
    end
end

end<|MERGE_RESOLUTION|>--- conflicted
+++ resolved
@@ -7,11 +7,7 @@
 import ReactiveMP: DataVariableCreationOptions
 import ReactiveMP: collection_type, VariableIndividual, VariableVector, VariableArray, linear_index
 import ReactiveMP: getconst, proxy_variables
-<<<<<<< HEAD
-import ReactiveMP: israndom, isproxy, allows_missings
-=======
-import ReactiveMP: israndom, isproxy, isused, isconnected, setmessagein!
->>>>>>> db5bf5ef
+import ReactiveMP: israndom, isproxy, isused, isconnected, setmessagein!, allows_missings
 
 @testset "DataVariable" begin
     @testset "Simple creation" begin
@@ -45,7 +41,6 @@
             options = DataVariableCreationOptions(T, nothing, Val(allow_missings))
             variable = datavar(options, sym, T)
 
-<<<<<<< HEAD
             @test !israndom(variable)
             @test eltype(variable) === T
             @test name(variable) === sym
@@ -53,7 +48,6 @@
             @test proxy_variables(variable) === nothing
             @test !isproxy(variable)
             @test allows_missings(variable) === allow_missings
-=======
             @test !israndom(v)
             @test eltype(v) === type
             @test name(v) === sym
@@ -67,53 +61,12 @@
 
             @test isused(v)
             @test isconnected(v)
->>>>>>> db5bf5ef
         end
 
         for sym in (:x, :y, :z), T in (Float64, Int64, Vector{Float64}), n in (10, 20), allow_missings in (true, false)
             options = DataVariableCreationOptions(T, nothing, Val(allow_missings))
             variables = datavar(options, sym, T, n)
 
-<<<<<<< HEAD
-            @test !israndom(variables)
-            @test length(variables) === n
-            @test variables isa Vector
-            @test all(v -> !israndom(v), variables)
-            @test all(v -> name(v) === sym, variables)
-            @test all(v -> collection_type(v) isa VariableVector, variables)
-            @test all(t -> linear_index(collection_type(t[2])) === t[1], enumerate(variables))
-            @test all(v -> eltype(v) === T, variables)
-            @test !isproxy(variables)
-            @test all(v -> !isproxy(v), variables)
-            @test test_updates(variables, T, (n,))
-
-            @test all(v -> allows_missings(v) === allow_missings, variables)
-            if allow_missings
-                test_updates(variables, Missing, (n,))
-            end
-        end
-
-        for sym in (:x, :y, :z), T in (Float64, Int64, Vector{Float64}), l in (10, 20), r in (10, 20), allow_missings in (true, false)
-            options = DataVariableCreationOptions(T, nothing, Val(allow_missings))
-            for variables in (datavar(options, sym, T, l, r), datavar(options, sym, T, (l, r)))
-                @test !israndom(variables)
-                @test size(variables) === (l, r)
-                @test length(variables) === l * r
-                @test variables isa Matrix
-                @test all(v -> !israndom(v), variables)
-                @test all(v -> name(v) === sym, variables)
-                @test all(v -> collection_type(v) isa VariableArray, variables)
-                @test all(t -> linear_index(collection_type(t[2])) === t[1], enumerate(variables))
-                @test all(v -> eltype(v) === T, variables)
-                @test !isproxy(variables)
-                @test all(v -> !isproxy(v), variables)
-                @test test_updates(variables, T, (l, r))
-
-                @test all(v -> allows_missings(v) === allow_missings, variables)
-                if allow_missings
-                    test_updates(variables, Missing, (l, r))
-                end
-=======
             @test !israndom(vs)
             @test length(vs) === n
             @test vs isa Vector
@@ -154,7 +107,6 @@
 
                 @test all(v -> isused(v), vs)
                 @test all(v -> isconnected(v), vs)
->>>>>>> db5bf5ef
             end
         end
     end
