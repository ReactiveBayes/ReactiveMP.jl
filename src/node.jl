export Deterministic, Stochastic, isdeterministic, isstochastic, sdtype
export MeanField, FullFactorisation, Marginalisation, MomentMatching
export functionalform, interfaces, factorisation, localmarginals, localmarginalnames, metadata
export FactorNodesCollection, getnodes, getnode_ids
export make_node, FactorNodeCreationOptions
export @node

using Rocket
using TupleTools
using MacroTools

import Base: show, +, push!, iterate, IteratorSize, IteratorEltype, eltype, length, size
import Base: getindex, setindex!, firstindex, lastindex

## Node traits

"""
    ValidNodeFunctionalForm

Trait specification for an object that can be used in model specification as a factor node.

See also: [`as_node_functional_form`](@ref), [`UndefinedNodeFunctionalForm`](@ref)
"""
struct ValidNodeFunctionalForm end

"""
    UndefinedNodeFunctionalForm

Trait specification for an object that can **not** be used in model specification as a factor node.

See also: [`as_node_functional_form`](@ref), [`ValidNodeFunctionalForm`](@ref)
"""
struct UndefinedNodeFunctionalForm end

"""
    as_node_functional_form(object)

Determines `object` node functional form trait specification.
Returns either `ValidNodeFunctionalForm()` or `UndefinedNodeFunctionalForm()`.

See also: [`ValidNodeFunctionalForm`](@ref), [`UndefinedNodeFunctionalForm`](@ref)
"""
function as_node_functional_form end

as_node_functional_form(some) = UndefinedNodeFunctionalForm()

## Node types

"""
    Deterministic

`Deterministic` object used to parametrize factor node object with determinstic type of relationship between variables.

See also: [`Stochastic`](@ref), [`isdeterministic`](@ref), [`isstochastic`](@ref), [`sdtype`](@ref)
"""
struct Deterministic end

"""
    Stochastic

`Stochastic` object used to parametrize factor node object with stochastic type of relationship between variables.

See also: [`Deterministic`](@ref), [`isdeterministic`](@ref), [`isstochastic`](@ref), [`sdtype`](@ref)
"""
struct Stochastic end

"""
    isdeterministic(node)

Function used to check if factor node object is deterministic or not. Returns true or false.

See also: [`Deterministic`](@ref), [`Stochastic`](@ref), [`isstochastic`](@ref), [`sdtype`](@ref)
"""
function isdeterministic end

"""
    isstochastic(node)

Function used to check if factor node object is stochastic or not. Returns true or false.

See also: [`Deterministic`](@ref), [`Stochastic`](@ref), [`isdeterministic`](@ref), [`sdtype`](@ref)
"""
function isstochastic end

isdeterministic(::Deterministic)       = true
isdeterministic(::Type{Deterministic}) = true
isdeterministic(::Stochastic)          = false
isdeterministic(::Type{Stochastic})    = false

isstochastic(::Stochastic)          = true
isstochastic(::Type{Stochastic})    = true
isstochastic(::Deterministic)       = false
isstochastic(::Type{Deterministic}) = false

"""
    sdtype(object)

Returns either `Deterministic` or `Stochastic` for a given object (if defined).

See also: [`Deterministic`](@ref), [`Stochastic`](@ref), [`isdeterministic`](@ref), [`isstochastic`](@ref)
"""
function sdtype end

# Any `Type` is considered to be a deterministic mapping unless stated otherwise (By convention, any `Distribution` type is not deterministic)
# E.g. `Matrix` is not an instance of the `Function` abstract type, however we would like to pretend it is a deterministic function
sdtype(::Type{T}) where {T}    = Deterministic()
sdtype(::Type{<:Distribution}) = Stochastic()
sdtype(::Function)             = Deterministic()

"""
    as_node_symbol(type)

Returns a symbol associated with a node `type`.
"""
function as_node_symbol end

as_node_symbol(fn::F) where {F <: Function} = Symbol(fn)

## Generic factorisation constraints

"""
    MeanField

Generic factorisation constraint used to specify a mean-field factorisation for recognition distribution `q`.

See also: [`FullFactorisation`](@ref)
"""
struct MeanField end

"""
    FullFactorisation

Generic factorisation constraint used to specify a full factorisation for recognition distribution `q`.

See also: [`MeanField`](@ref)
"""
struct FullFactorisation end

"""
    collect_factorisation(nodetype, factorisation)

This function converts given factorisation to a correct internal factorisation representation for a given node.

See also: [`MeanField`](@ref), [`FullFactorisation`](@ref)
"""
function collect_factorisation end

"""
    collect_meta(nodetype, meta)

This function converts given meta object to a correct internal meta representation for a given node.
Fallbacks to `default_meta` in case if meta is `nothing`.

See also: [`default_meta`](@ref), [`FactorNode`](@ref)
"""
function collect_meta end

collect_meta(T::Any, ::Nothing) = default_meta(T)
collect_meta(T::Any, meta::Any) = meta

"""
    default_meta(nodetype)

Returns default meta object for a given node type.

See also: [`collect_meta`](@ref), [`FactorNode`](@ref)
"""
function default_meta end

default_meta(any) = nothing

## NodeInterface

## NodeInterface constraints

"""
    AbstractInterfaceLocalConstraint

Every edge's interface may have a local "mathematical" constraint, which represent certain properties that the resulting outbound message should obey.
"""
abstract type AbstractInterfaceLocalConstraint end

struct Marginalisation <: AbstractInterfaceLocalConstraint end
struct MomentMatching <: AbstractInterfaceLocalConstraint end

is_marginalisation(::AbstractInterfaceLocalConstraint) = false
is_marginalisation(::Marginalisation)                  = true

is_moment_matching(::AbstractInterfaceLocalConstraint) = false
is_moment_matching(::MomentMatching)                   = true

default_interface_local_constraint(factornode, edge) = Marginalisation()

"""
    NodeInterface

`NodeInterface` object represents a single node-variable connection.

See also: [`name`](@ref), [`tag`](@ref), [`messageout`](@ref), [`messagein`](@ref)
"""
mutable struct NodeInterface
    name               :: Symbol
    local_constraint   :: AbstractInterfaceLocalConstraint
    m_out              :: MessageObservable{AbstractMessage}
    connected_variable :: Union{Nothing, AbstractVariable}
    connected_index    :: Int

    NodeInterface(name::Symbol, local_constraint::AbstractInterfaceLocalConstraint) = new(name, local_constraint, MessageObservable(AbstractMessage), nothing, 0)
end

Base.show(io::IO, interface::NodeInterface) = print(io, string("Interface(", name(interface), ", ", local_constraint(interface), ")"))

"""
    name(interface)

Returns a name of the interface.

See also: [`NodeInterface`](@ref), [`tag`](@ref)
"""
name(symbol::Symbol) = symbol
name(interface::NodeInterface) = name(interface.name)

"""
    local_constraint(interface)

Returns a local constraint of the interface.

See also: [`AbstractInterfaceLocalConstraint`](@ref), [`Marginalisation`](@ref), [`MomentMatching`](@ref)
"""
local_constraint(interface::NodeInterface) = interface.local_constraint

"""
    tag(interface)

Returns a tag of the interface in the form of `Val{ name(interface) }`.
The major difference between tag and name is that it is possible to dispath on interface's tag in message computation rule.

See also: [`NodeInterface`](@ref), [`name`](@ref)
"""
tag(interface::NodeInterface) = Val{name(interface)}

"""
    messageout(interface)

Returns an outbound messages stream from the given interface.

See also: [`NodeInterface`](@ref), [`messagein`](@ref)
"""
messageout(interface::NodeInterface) = interface.m_out

"""
    messagein(interface)

Returns an inbound messages stream from the given interface.

See also: [`NodeInterface`](@ref), [`messageout`](@ref)
"""
messagein(interface::NodeInterface) = messagein(interface, connectedvar(interface), connectedvarindex(interface))

messagein(interface::NodeInterface, variable::AbstractVariable, index::Int) = messageout(variable, index)
messagein(interface::NodeInterface, variable::Nothing, index::Int)          = error("`messagein` is not defined for interface $(interface). Interface has no connected variable.")

"""
    connectvariable!(interface, variable, index)

Connects a variable with the interface and given index. Index is used to distinguish this connection from others in case if variable is connected to multiple interfaces.

See also: [`NodeInterface`](@ref), [`connectedvar`](@ref), [`connectedvarindex`](@ref)
"""
function connectvariable!(interface::NodeInterface, variable, index)
    interface.connected_variable = variable
    interface.connected_index    = index
end

"""
    connectedvar(interface)

Returns connected variable for the interface.

See also: [`NodeInterface`](@ref), [`connectvariable!`](@ref), [`connectedvarindex`](@ref)
"""
connectedvar(interface::NodeInterface) = interface.connected_variable

"""
    connectedvarindex(interface)

Returns an index of connected variable for the interface.

See also: [`NodeInterface`](@ref), [`connectvariable!`](@ref), [`connectedvar`](@ref)
"""
connectedvarindex(interface::NodeInterface) = interface.connected_index

"""
    get_pipeline_stages(interface)

Returns an instance of pipeline stages of connected variable for the given interface

See also: [`NodeInterface`](@ref), [`connectvariable!`](@ref), [`connectedvar`](@ref), [`add_inbound_pipeline_stage!`](@ref)
"""
get_pipeline_stages(interface::NodeInterface) = get_pipeline_stages(connectedvar(interface))

"""
    IndexedNodeInterface

`IndexedNodeInterface` object represents a repetative node-variable connection.
Used in cases when a node may connect to a different number of random variables with the same name, e.g. means and precisions of a Gaussian Mixture node.

See also: [`name`](@ref), [`tag`](@ref), [`messageout`](@ref), [`messagein`](@ref)
"""
struct IndexedNodeInterface
    index     :: Int
    interface :: NodeInterface
end

Base.show(io::IO, interface::IndexedNodeInterface) = print(io, string("IndexedInterface(", name(interface), ", ", local_constraint(interface), ", ", index(interface), ")"))

name(interface::IndexedNodeInterface)             = name(interface.interface)
local_constraint(interface::IndexedNodeInterface) = local_constraint(interface.interface)
index(interface::IndexedNodeInterface)            = interface.index
tag(interface::IndexedNodeInterface)              = (Val{name(interface)}(), index(interface))

messageout(interface::IndexedNodeInterface) = messageout(interface.interface)
messagein(interface::IndexedNodeInterface)  = messagein(interface.interface)

connectvariable!(interface::IndexedNodeInterface, variable, index) = connectvariable!(interface.interface, variable, index)
connectedvar(interface::IndexedNodeInterface)                      = connectedvar(interface.interface)
connectedvarindex(interface::IndexedNodeInterface)                 = connectedvarindex(interface.interface)
get_pipeline_stages(interface::IndexedNodeInterface)               = get_pipeline_stages(interface.interface)

"""
Some nodes use `IndexedInterface`, `ManyOf` structure reflects a collection of marginals from the collection of `IndexedInterface`s. `@rule` macro 
also treats `ManyOf` specially.
"""
struct ManyOf{T}
    collection::T
end

Rocket.getrecent(many::ManyOf) = ManyOf(getrecent(many.collection))

getdata(many::ManyOf)    = getdata(many.collection)
is_clamped(many::ManyOf) = is_clamped(many.collection)
is_initial(many::ManyOf) = is_initial(many.collection)
typeofdata(many::ManyOf) = typeof(ManyOf(many.collection))

Base.nameof(::Type{T}) where {N, R, V <: NTuple{N, <:R}, T <: ManyOf{V}}           = string("ManyOf{", N, ", ", nameof(dropproxytype(R)), "}")
Base.nameof(::Type{T}) where {N, V <: Tuple{Vararg{R, N} where R}, T <: ManyOf{V}} = string("ManyOf{", N, ", Union{", join(map(r -> nameof(dropproxytype(r)), fieldtypes(V)), ","), "}}")

Base.iterate(many::ManyOf)        = iterate(many.collection)
Base.iterate(many::ManyOf, state) = iterate(many.collection, state)

struct ManyOfObservable{S} <: Subscribable{ManyOf}
    source::S
end

Rocket.getrecent(observable::ManyOfObservable) = ManyOf(Rocket.getrecent(observable.source))

@inline function Rocket.on_subscribe!(observable::ManyOfObservable, actor)
    return subscribe!(observable.source |> map(ManyOf, (d) -> ManyOf(d)), actor)
end

function combineLatestMessagesInUpdates(indexed::NTuple{N, <:IndexedNodeInterface}) where {N}
    return ManyOfObservable(combineLatestUpdates(map((in) -> messagein(in), indexed), PushNew()))
end

## FactorNodeLocalMarginals

"""
    FactorNodeLocalMarginal

This object represents local marginals for some specific factor node.
The local marginal can be joint in case of structured factorisation.
Local to factor node marginal also can be shared with a corresponding marginal of some random variable.

See also: [`FactorNodeLocalMarginals`](@ref)
"""
mutable struct FactorNodeLocalMarginal
    index  :: Int
    first  :: Int
    name   :: Symbol
    stream :: Union{Nothing, AbstractSubscribable{<:Marginal}}

    FactorNodeLocalMarginal(index::Int, first::Int, name::Symbol) = new(index, first, name, nothing)
end

# `First` defines the index of the first element in the joint marginal
# E.g. if the set of variables is (x, y, z, w) and joint is `z_w`, first is equal to 3
Base.first(localmarginal::FactorNodeLocalMarginal) = localmarginal.first

index(localmarginal::FactorNodeLocalMarginal) = localmarginal.index
name(localmarginal::FactorNodeLocalMarginal)  = localmarginal.name

getstream(localmarginal::FactorNodeLocalMarginal)              = localmarginal.stream
setstream!(localmarginal::FactorNodeLocalMarginal, observable) = localmarginal.stream = observable

"""
    FactorNodeLocalMarginals

This object acts as an iterable and indexable proxy for local marginals for some node.
"""
struct FactorNodeLocalMarginals{M}
    marginals::M
end

function FactorNodeLocalMarginals(variablenames, factorisation)
    marginal_names = map(fcluster -> clustername(map(i -> variablenames[i], fcluster)), factorisation)
    index          = 0 # its better not to use zip or enumerate here to preserve tuple-like structure
    marginals      = map(marginal_names) do mname
        index += 1
        return FactorNodeLocalMarginal(index, first(factorisation[index]), mname)
    end
    return FactorNodeLocalMarginals(marginals)
end

## AbstractFactorNode

abstract type AbstractFactorNode end

isstochastic(factornode::AbstractFactorNode)    = isstochastic(sdtype(factornode))
isdeterministic(factornode::AbstractFactorNode) = isdeterministic(sdtype(factornode))

interfaceindices(factornode::AbstractFactorNode, iname::Symbol)                       = interfaceindices(factornode, (iname,))
interfaceindices(factornode::AbstractFactorNode, inames::NTuple{N, Symbol}) where {N} = map(iname -> interfaceindex(factornode, iname), inames)

## Generic Factor Node

struct FactorNodeCreationOptions{F, M, P}
    factorisation :: F
    metadata      :: M
    pipeline      :: P
end

FactorNodeCreationOptions() = FactorNodeCreationOptions(nothing, nothing, nothing)

factorisation(options::FactorNodeCreationOptions) = options.factorisation
metadata(options::FactorNodeCreationOptions)      = options.metadata
getpipeline(options::FactorNodeCreationOptions)   = options.pipeline

Base.broadcastable(options::FactorNodeCreationOptions) = Ref(options)

struct FactorNode{F, I, C, M, A, P} <: AbstractFactorNode
    fform          :: F
    interfaces     :: I
    factorisation  :: C
    localmarginals :: M
    metadata       :: A
    pipeline       :: P
end

function FactorNode(fform::Type{F}, interfaces::I, factorisation::C, localmarginals::M, metadata::A, pipeline::P) where {F, I, C, M, A, P}
    return FactorNode{Type{F}, I, C, M, A, P}(fform, interfaces, factorisation, localmarginals, metadata, pipeline)
end

function FactorNode(fform, varnames::NTuple{N, Symbol}, factorisation, metadata, pipeline) where {N}
    interfaces     = map(varname -> NodeInterface(varname, default_interface_local_constraint(fform, Val(varname))), varnames)
    localmarginals = FactorNodeLocalMarginals(varnames, factorisation)
    return FactorNode(fform, interfaces, factorisation, localmarginals, metadata, pipeline)
end

function Base.show(io::IO, factornode::FactorNode)
    println(io, "FactorNode:")
    println(io, string(" form            : ", functionalform(factornode)))
    println(io, string(" sdtype          : ", sdtype(factornode)))
    println(io, string(" interfaces      : ", interfaces(factornode)))
    println(io, string(" connectedvars   : ", map(indexed_name, connectedvars(factornode))))
    println(io, string(" factorisation   : ", factorisation(factornode)))
    println(io, string(" local marginals : ", localmarginalnames(factornode)))
    println(io, string(" metadata        : ", metadata(factornode)))
    println(io, string(" pipeline        : ", getpipeline(factornode)))
end

functionalform(factornode::FactorNode)     = factornode.fform
sdtype(factornode::FactorNode)             = sdtype(functionalform(factornode))
interfaces(factornode::FactorNode)         = factornode.interfaces
connectedvars(factornode::FactorNode)      = map((i) -> connectedvar(i), interfaces(factornode))
factorisation(factornode::FactorNode)      = factornode.factorisation
localmarginals(factornode::FactorNode)     = factornode.localmarginals.marginals
localmarginalnames(factornode::FactorNode) = map(name, localmarginals(factornode))
metadata(factornode::FactorNode)           = factornode.metadata
getpipeline(factornode::FactorNode)        = factornode.pipeline

function nodefunction(factornode::FactorNode)
    return let fform = functionalform(factornode)
        (out, inputs...) -> pdf(convert(fform, inputs...), out)
    end
end

clustername(cluster) = mapreduce(v -> name(v), (a, b) -> Symbol(a, :_, b), cluster)

# Cluster is reffered to a tuple of node interfaces
clusters(factornode::FactorNode) = map(factor -> map(i -> @inbounds(interfaces(factornode)[i]), factor), factorisation(factornode))

clusterindex(factornode::FactorNode, v::Symbol)                                = clusterindex(factornode, (v,))
clusterindex(factornode::FactorNode, vindex::Int)                              = clusterindex(factornode, (vindex,))
clusterindex(factornode::FactorNode, vars::NTuple{N, NodeInterface}) where {N} = clusterindex(factornode, map(v -> name(v), vars))
clusterindex(factornode::FactorNode, vars::NTuple{N, Symbol}) where {N}        = clusterindex(factornode, map(v -> interfaceindex(factornode, v), vars))

# We assume that `inbound` interfaces have indices 2..N
inboundinterfaces(factornode::FactorNode)  = TupleTools.deleteat(interfaces(factornode), 1)
inboundclustername(factornode::FactorNode) = clustername(inboundinterfaces(factornode))

function interfaceindex(factornode::FactorNode, iname::Symbol)
    iindex = findfirst(interface -> name(interface) === iname, interfaces(factornode))
    return iindex !== nothing ? iindex : error("Unknown interface ':$(iname)' for $(functionalform(factornode)) node")
end

function clusterindex(factornode::FactorNode, vars::NTuple{N, Int}) where {N}
    cindex = findfirst(cluster -> all(v -> v ∈ cluster, vars), factorisation(factornode))
    return cindex !== nothing ? cindex : error("Unknown cluster '$(vars)' for $(functionalform(factornode)) node")
end

function varclusterindex(cluster, iindex::Int)
    vcindex = findfirst(index -> index === iindex, cluster)
    return vcindex !== nothing ? vcindex : error("Invalid cluster '$(vars)' for a given interface index '$(iindex)'")
end

getinterface(factornode::FactorNode, iname::Symbol) = @inbounds interfaces(factornode)[interfaceindex(factornode, iname)]

getclusterinterfaces(factornode::FactorNode, cindex::Int) = @inbounds map(i -> interfaces(factornode)[i], factorisation(factornode)[cindex])

iscontain(factornode::FactorNode, iname::Symbol) = findfirst(interface -> name(interface) === iname, interfaces(factornode)) !== nothing
isfactorised(factornode::FactorNode, factor)     = findfirst(f -> f == factor, factorisation(factornode)) !== nothing

function connect!(factornode::FactorNode, iname::Symbol, variable)
    return connect!(factornode::FactorNode, iname::Symbol, variable, getlastindex(variable))
end

function connect!(factornode::FactorNode, iname::Symbol, variable, index)
    vinterface = getinterface(factornode, iname)
    connectvariable!(vinterface, variable, index)
    setmessagein!(variable, index, messageout(vinterface))
end

## Node pipeline

abstract type AbstractNodeFunctionalDependenciesPipeline end

struct FactorNodePipeline{F <: AbstractNodeFunctionalDependenciesPipeline, S <: AbstractPipelineStage}
    functional_dependencies :: F
    extra_stages            :: S
end

get_pipeline_dependencies(pipeline::FactorNodePipeline) = pipeline.functional_dependencies
get_pipeline_stages(pipeline::FactorNodePipeline)       = pipeline.extra_stages

function Base.show(io::IO, pipeline::FactorNodePipeline)
    print(io, "FactorNodePipeline(functional_dependencies = $(pipeline.functional_dependencies), extra_stages = $(pipeline.extra_stages)")
end

function collect_pipeline end

collect_pipeline(T::Any, ::Nothing)                                       = FactorNodePipeline(default_functional_dependencies_pipeline(T), EmptyPipelineStage())
collect_pipeline(T::Any, stage::AbstractPipelineStage)                    = FactorNodePipeline(default_functional_dependencies_pipeline(T), stage)
collect_pipeline(T::Any, fdp::AbstractNodeFunctionalDependenciesPipeline) = FactorNodePipeline(fdp, EmptyPipelineStage())
collect_pipeline(T::Any, pipeline::FactorNodePipeline)                    = pipeline

## Nodes collection

struct FactorNodesCollection
    nodes    :: Vector{AbstractFactorNode}
    node_ids :: Set{Symbol}

    FactorNodesCollection() = new(Vector{AbstractFactorNode}(), Set{Symbol}())
end

function Base.show(io::IO, collection::FactorNodesCollection)
    print(io, "FactorNodesCollection(nodes: ", length(collection.nodes), ")")
end

function Base.push!(collection::FactorNodesCollection, node::AbstractFactorNode)
    push!(collection.nodes, node)
    push!(collection.node_ids, as_node_symbol(functionalform(node)))
    return node
end

function Base.push!(collection::FactorNodesCollection, nodes::AbstractArray{AbstractFactorNode})
    append!(collection.nodes, nodes)
    union!(collection.node_ids, Set(Base.Generator((node) -> as_node_symbol(functionalform(node)), nodes)))
    return nodes
end

function Base.push!(collection::FactorNodesCollection, nodes::AbstractArray{N}) where {N <: AbstractFactorNode}
    append!(collection.nodes, nodes)
    push!(collection.node_ids, as_node_symbol(functionalform(first(nodes))))
    return nodes
end

getnodes(collection::FactorNodesCollection)    = collection.nodes
getnode_ids(collection::FactorNodesCollection) = collection.node_ids

hasnodeid(collection::FactorNodesCollection, nodeid::Symbol) = nodeid ∈ getnode_ids(collection)

Base.iterate(collection::FactorNodesCollection)        = iterate(getnodes(collection))
Base.iterate(collection::FactorNodesCollection, state) = iterate(getnodes(collection), state)

Base.IteratorSize(::Type{FactorNodesCollection})   = Base.HasLength()
Base.IteratorEltype(::Type{FactorNodesCollection}) = Base.HasEltype()

Base.eltype(::Type{FactorNodesCollection}) = AbstractFactorNode

Base.length(collection::FactorNodesCollection)        = length(getnodes(collection))
Base.size(collection::FactorNodesCollection, dims...) = size(getnodes(collection), dims...)

## Functional Dependencies

function message_dependencies end
function marginal_dependencies end

Base.:+(left::AbstractNodeFunctionalDependenciesPipeline, right::AbstractPipelineStage) = FactorNodePipeline(left, right)
Base.:+(left::FactorNodePipeline, right::AbstractPipelineStage)                         = FactorNodePipeline(left.functional_dependencies, left.extra_stages + right)

### Default

"""
    DefaultFunctionalDependencies

This pipeline translates directly to enforcing a variational message passing scheme. In order to compute a message out of some edge, this pipeline requires
messages from edges within the same edge-cluster and marginals over other edge-clusters.

See also: [`ReactiveMP.RequireMessageFunctionalDependencies`](@ref), [`ReactiveMP.RequireMarginalFunctionalDependencies`](@ref), [`ReactiveMP.RequireEverythingFunctionalDependencies`](@ref)
"""
struct DefaultFunctionalDependencies <: AbstractNodeFunctionalDependenciesPipeline end

function message_dependencies(::DefaultFunctionalDependencies, nodeinterfaces, nodelocalmarginals, varcluster, cindex, iindex)
    # First we remove current edge index from the list of dependencies
    vdependencies = TupleTools.deleteat(varcluster, varclusterindex(varcluster, iindex))
    # Second we map interface indices to the actual interfaces
    return map(inds -> map(i -> @inbounds(nodeinterfaces[i]), inds), vdependencies)
end

function marginal_dependencies(::DefaultFunctionalDependencies, nodeinterfaces, nodelocalmarginals, varcluster, cindex, iindex)
    return TupleTools.deleteat(nodelocalmarginals, cindex)
end

### With inbound messages

"""
    RequireMessageFunctionalDependencies(indices::Tuple, start_with::Tuple)

The same as `DefaultFunctionalDependencies`, but in order to compute a message out of some edge also requires the inbound message on the this edge.

# Arguments

- `indices`::Tuple, tuple of integers, which indicates what edges should require inbound messages
- `start_with::Tuple`, tuple of `nothing` or `<:Distribution`, which specifies the initial inbound messages for edges in `indices`

Note: `start_with` uses `setmessage!` mechanism, hence, it can be visible by other listeners on the same edge. Explicit call to `setmessage!` overwrites whatever has been passed in `start_with`.

`@model` macro accepts a simplified construction of this pipeline:

```julia
@model function some_model()
    # ...
    y ~ NormalMeanVariance(x, τ) where {
        pipeline = RequireMessage(x = vague(NormalMeanPrecision),     τ)
                                  # ^^^                               ^^^
                                  # request 'inbound' for 'x'         we may do the same for 'τ',
                                  # and initialise with `vague(...)`  but here we skip initialisation
    }
    # ...
end
```

Deprecation warning: `RequireInboundFunctionalDependencies` has been deprecated in favor of `RequireMessageFunctionalDependencies`.

See also: [`ReactiveMP.DefaultFunctionalDependencies`](@ref), [`ReactiveMP.RequireMarginalFunctionalDependencies`](@ref), [`ReactiveMP.RequireEverythingFunctionalDependencies`](@ref)
"""
struct RequireMessageFunctionalDependencies{I, S} <: AbstractNodeFunctionalDependenciesPipeline
    indices    :: I
    start_with :: S
end

Base.@deprecate_binding RequireInboundFunctionalDependencies RequireMessageFunctionalDependencies

function message_dependencies(dependencies::RequireMessageFunctionalDependencies, nodeinterfaces, nodelocalmarginals, varcluster, cindex, iindex)

    # First we find dependency index in `indices`, we use it later to find `start_with` distribution
    depindex = findfirst((i) -> i === iindex, dependencies.indices)

    # If we have `depindex` in our `indices` we include it in our list of functional dependencies. It effectively forces rule to require inbound message
    if depindex !== nothing
        # `mapindex` is a lambda function here
        output     = messagein(nodeinterfaces[iindex])
        start_with = dependencies.start_with[depindex]
        # Initialise now, if message has not been initialised before and `start_with` element is not empty
        if isnothing(getrecent(output)) && !isnothing(start_with)
            setmessage!(output, start_with)
        end
        return map(inds -> map(i -> @inbounds(nodeinterfaces[i]), inds), varcluster)
    else
        return message_dependencies(DefaultFunctionalDependencies(), nodeinterfaces, nodelocalmarginals, varcluster, cindex, iindex)
    end
end

function marginal_dependencies(::RequireMessageFunctionalDependencies, nodeinterfaces, nodelocalmarginals, varcluster, cindex, iindex)
    return marginal_dependencies(DefaultFunctionalDependencies(), nodeinterfaces, nodelocalmarginals, varcluster, cindex, iindex)
end

### With marginals

"""
    RequireMarginalFunctionalDependencies(indices::Tuple, start_with::Tuple)

Similar to `DefaultFunctionalDependencies`, but in order to compute a message out of some edge also requires the posterior marginal on that edge.

# Arguments

- `indices`::Tuple, tuple of integers, which indicates what edges should require their own marginals
- `start_with::Tuple`, tuple of `nothing` or `<:Distribution`, which specifies the initial marginal for edges in `indices`

Note: `start_with` uses the `setmarginal!` mechanism, hence it can be visible to other listeners on the same edge. Explicit calls to `setmarginal!` overwrites whatever has been passed in `start_with`.

`@model` macro accepts a simplified construction of this pipeline:

```julia
@model function some_model()
    # ...
    y ~ NormalMeanVariance(x, τ) where {
        pipeline = RequireMarginal(x = vague(NormalMeanPrecision),     τ)
                                   # ^^^                               ^^^
                                   # request 'marginal' for 'x'        we may do the same for 'τ',
                                   # and initialise with `vague(...)`  but here we skip initialisation
    }
    # ...
end
```

Note: The simplified construction in `@model` macro syntax is only available in `GraphPPL.jl` of version `>2.2.0`.

See also: [`ReactiveMP.DefaultFunctionalDependencies`](@ref), [`ReactiveMP.RequireMessageFunctionalDependencies`](@ref), [`ReactiveMP.RequireEverythingFunctionalDependencies`](@ref)
"""
struct RequireMarginalFunctionalDependencies{I, S} <: AbstractNodeFunctionalDependenciesPipeline
    indices    :: I
    start_with :: S
end

function message_dependencies(::RequireMarginalFunctionalDependencies, nodeinterfaces, nodelocalmarginals, varcluster, cindex, iindex)
    return message_dependencies(DefaultFunctionalDependencies(), nodeinterfaces, nodelocalmarginals, varcluster, cindex, iindex)
end

function marginal_dependencies(dependencies::RequireMarginalFunctionalDependencies, nodeinterfaces, nodelocalmarginals, varcluster, cindex, iindex)
    # First we find dependency index in `indices`, we use it later to find `start_with` distribution
    depindex = findfirst((i) -> i === iindex, dependencies.indices)

    if depindex !== nothing
        # We create an auxiliary local marginal with non-standard index here and inject it to other standard dependencies
        extra_localmarginal = FactorNodeLocalMarginal(-1, iindex, name(nodeinterfaces[iindex]))
        vmarginal           = getmarginal(connectedvar(nodeinterfaces[iindex]), IncludeAll())
        start_with          = dependencies.start_with[depindex]
        # Initialise now, if marginal has not been initialised before and `start_with` element is not empty
        if isnothing(getrecent(vmarginal)) && !isnothing(start_with)
            setmarginal!(vmarginal, start_with)
        end
        setstream!(extra_localmarginal, vmarginal)
        default = marginal_dependencies(DefaultFunctionalDependencies(), nodeinterfaces, nodelocalmarginals, varcluster, cindex, iindex)
        # Find insertion position (probably might be implemented more efficiently)
        insertafter = sum(first(el) < iindex ? 1 : 0 for el in default; init = 0)
        return TupleTools.insertafter(default, insertafter, (extra_localmarginal,))
    else
        return marginal_dependencies(DefaultFunctionalDependencies(), nodeinterfaces, nodelocalmarginals, varcluster, cindex, iindex)
    end
end

### Everything

"""
   RequireEverythingFunctionalDependencies

This pipeline specifies that in order to compute a message of some edge update rules request everything that is available locally.
This includes all inbound messages (including on the same edge) and marginals over all local edge-clusters (this may or may not include marginals on single edges, depends on the local factorisation constraint).

See also: [`DefaultFunctionalDependencies`](@ref), [`RequireMessageFunctionalDependencies`](@ref), [`RequireMarginalFunctionalDependencies`](@ref)
"""
struct RequireEverythingFunctionalDependencies <: AbstractNodeFunctionalDependenciesPipeline end

function ReactiveMP.message_dependencies(::RequireEverythingFunctionalDependencies, nodeinterfaces, nodelocalmarginals, varcluster, cindex, iindex)
    # Return all node interfaces including the edge we are trying to compute a message on
    return nodeinterfaces
end

function ReactiveMP.marginal_dependencies(::RequireEverythingFunctionalDependencies, nodeinterfaces, nodelocalmarginals, varcluster, cindex, iindex)
    # Returns only local marginals based on local q factorisation, it does not return all possible combinations of all joint posterior marginals
    return nodelocalmarginals
end

###

default_functional_dependencies_pipeline(_) = DefaultFunctionalDependencies()

### Generic `functional_dependencies` for `AbstractFactorNode`

function functional_dependencies(factornode::AbstractFactorNode, iname::Symbol)
    return functional_dependencies(get_pipeline_dependencies(getpipeline(factornode)), factornode, iname)
end

function functional_dependencies(factornode::AbstractFactorNode, iindex::Int)
    return functional_dependencies(get_pipeline_dependencies(getpipeline(factornode)), factornode, iindex)
end

### `FactorNode` implementation of `functional_dependencies`

function functional_dependencies(dependencies, factornode::FactorNode, iname::Symbol)
    return functional_dependencies(dependencies, factornode, interfaceindex(factornode, iname))
end

function functional_dependencies(dependencies, factornode::FactorNode, iindex::Int)
    cindex = clusterindex(factornode, iindex)

    nodeinterfaces     = interfaces(factornode)
    nodeclusters       = factorisation(factornode)
    nodelocalmarginals = localmarginals(factornode)

    varcluster = @inbounds nodeclusters[cindex]

    messages  = message_dependencies(dependencies, nodeinterfaces, nodelocalmarginals, varcluster, cindex, iindex)
    marginals = marginal_dependencies(dependencies, nodeinterfaces, nodelocalmarginals, varcluster, cindex, iindex)

    return tuple(messages...), tuple(marginals...)
end

function get_messages_observable(factornode, messages)
    if !isempty(messages)
        msgs_names      = Val{map(name, messages)}
        msgs_observable = combineLatestUpdates(map(m -> messagein(m), messages), PushNew())
        return msgs_names, msgs_observable
    else
        return nothing, of(nothing)
    end
end

function get_marginals_observable(factornode, marginals)
    if !isempty(marginals)
        marginal_names       = Val{map(name, marginals)}
        marginals_streams    = map(marginal -> getmarginal!(factornode, marginal, IncludeAll()), marginals)
        marginals_observable = combineLatestUpdates(marginals_streams, PushNew())
        return marginal_names, marginals_observable
    else
        return nothing, of(nothing)
    end
end

function activate!(factornode::AbstractFactorNode, pipeline_stages = EmptyPipelineStage(), scheduler = AsapScheduler())
    fform                      = functionalform(factornode)
    meta                       = metadata(factornode)
    node_pipeline              = getpipeline(factornode)
    node_pipeline_extra_stages = get_pipeline_stages(node_pipeline)

    for (iindex, interface) in enumerate(interfaces(factornode))
        cvariable = connectedvar(interface)
        if cvariable !== nothing && (israndom(cvariable) || isdata(cvariable))
            message_dependencies, marginal_dependencies = functional_dependencies(factornode, iindex)

            msgs_names, msgs_observable          = get_messages_observable(factornode, message_dependencies)
            marginal_names, marginals_observable = get_marginals_observable(factornode, marginal_dependencies)

            vtag        = tag(interface)
            vconstraint = local_constraint(interface)

            vmessageout = combineLatest((msgs_observable, marginals_observable), PushNew())  # TODO check PushEach
            vmessageout = apply_pipeline_stage(get_pipeline_stages(interface), factornode, vtag, vmessageout)

            mapping = let messagemap = MessageMapping(fform, vtag, vconstraint, msgs_names, marginal_names, meta, factornode)
                (dependencies) -> VariationalMessage(dependencies[1], dependencies[2], messagemap)
            end

            vmessageout = vmessageout |> map(AbstractMessage, mapping)
            vmessageout = apply_pipeline_stage(pipeline_stages, factornode, vtag, vmessageout)
            vmessageout = apply_pipeline_stage(node_pipeline_extra_stages, factornode, vtag, vmessageout)
            vmessageout = vmessageout |> schedule_on(scheduler)

            connect!(messageout(interface), vmessageout)
        elseif cvariable === nothing
            error("Empty variable on interface $(interface) of node $(factornode)")
        end
    end
end

function setmarginal!(factornode::FactorNode, cname::Symbol, marginal)
    lindex = findnext(lmarginal -> name(lmarginal) === cname, localmarginals(factornode), 1)
    @assert lindex !== nothing "Invalid local marginal id: $cname"
    lmarginal = @inbounds localmarginals(factornode)[lindex]
    setmarginal!(getstream(lmarginal), marginal)
end

# Here for user convenience and to be consistent with variables we don't put '!' at the of the function name
# However the underlying function may modify `factornode`, see `getmarginal!`
# In contrast with internal `getmarginal!` function this version uses `SkipInitial` strategy
getmarginal(factornode::FactorNode, cname::Symbol) = getmarginal(factornode, cname, SkipInitial())

function getmarginal(factornode::FactorNode, cname::Symbol, skip_strategy::MarginalSkipStrategy)
    lindex = findnext(lmarginal -> name(lmarginal) === cname, localmarginals(factornode), 1)
    @assert lindex !== nothing "Invalid local marginal id: $cname"
    lmarginal = @inbounds localmarginals(factornode)[lindex]
    return getmarginal!(factornode, lmarginal, skip_strategy)
end

getmarginals(factornodes::AbstractArray{<:AbstractFactorNode}, cname::Symbol)                                      = getmarginals(factornodes, cname, SkipInitial())
getmarginals(factornodes::AbstractArray{<:AbstractFactorNode}, cname::Symbol, skip_strategy::MarginalSkipStrategy) = collectLatest(map(n -> getmarginal(n, cname, skip_strategy), factornodes))

function getmarginal!(factornode::FactorNode, localmarginal::FactorNodeLocalMarginal)
    return getmarginal!(factornode, localmarginal, IncludeAll())
end

function getmarginal!(factornode::FactorNode, localmarginal::FactorNodeLocalMarginal, skip_strategy::MarginalSkipStrategy)
    cached_stream = getstream(localmarginal)

    if cached_stream !== nothing
        return apply_skip_filter(cached_stream, skip_strategy)
    end

    clusterindex = index(localmarginal)

    marginalname = name(localmarginal)
    marginalsize = @inbounds length(factorisation(factornode)[clusterindex])

    if marginalsize === 1
        # Cluster contains only one variable, we can take marginal over this variable
        vmarginal = getmarginal(connectedvar(getinterface(factornode, marginalname)), IncludeAll())
        setstream!(localmarginal, vmarginal)
        return apply_skip_filter(vmarginal, skip_strategy)
    else
        cmarginal = MarginalObservable()
        setstream!(localmarginal, cmarginal)

        message_dependencies  = tuple(getclusterinterfaces(factornode, clusterindex)...)
        marginal_dependencies = tuple(TupleTools.deleteat(localmarginals(factornode), clusterindex)...)

        msgs_names, msgs_observable          = get_messages_observable(factornode, message_dependencies)
        marginal_names, marginals_observable = get_marginals_observable(factornode, marginal_dependencies)

        fform = functionalform(factornode)
        vtag  = Val{name(localmarginal)}
        meta  = metadata(factornode)

        mapping = MarginalMapping(fform, vtag, msgs_names, marginal_names, meta, factornode)
        # TODO: discontinue operator is needed for loopy belief propagation? Check
        marginalout = combineLatest((msgs_observable, marginals_observable), PushNew()) |> discontinue() |> map(Marginal, mapping)

        connect!(cmarginal, marginalout) # MarginalObservable has RecentSubject by default, there is no need to share_recent() here

        return apply_skip_filter(cmarginal, skip_strategy)
    end
end

## make_node

"""
    make_node(node)
    make_node(node, options)

Creates a factor node of a given type and options. See the list of avaialble factor nodes below.

See also: [`@node`](@ref)

# List of available nodes:
"""
function make_node end

function interface_get_index end
function interface_get_name end

function interface_get_index(::Type{Val{Node}}, ::Type{Val{Interface}}) where {Node, Interface}
    error("Node $Node has no interface named $Interface")
end

function interface_get_name(::Type{Val{Node}}, ::Type{Val{Interface}}) where {Node, Interface}
    error("Node $Node has no interface named $Interface")
end

make_node(fform, args::Vararg{<:AbstractVariable}) = make_node(fform, FactorNodeCreationOptions(), args...)

function make_node(fform, options::FactorNodeCreationOptions, args::Vararg{<:AbstractVariable})
    error("""
          `$(fform)` is not available as a node in the inference engine. Used in `$(name(first(args))) ~ $(fform)(...)` expression.
          Use `@node` macro to add a custom factor node corresponding to `$(fform)`. See `@node` macro for additional documentation and examples.
          """)
end

# This error message should be displayed if a node receives an incompatible number of arguments
function make_node_incompatible_number_of_arguments_error(fuppertype, fbottomtype, interfaces_list, args)
    error(
        "`$(fbottomtype)` expects $(length(interfaces_list) - 1) arguments, but $(length(args) - 1) were given. Double check the `$(indexed_name(args[1])) ~ $(fbottomtype)($(join(map(indexed_name, args[begin+1:end]), ", ")))` expression."
    )
end
# end

## macro helpers

import .MacroHelpers

"""
    @node(fformtype, sdtype, interfaces_list)


`@node` macro creates a node for a `fformtype` type object. To obtain a list of available nodes use `?make_node`.

# Arguments

- `fformtype`: Either an existing type identifier, e.g. `Normal` or a function type identifier, e.g. `typeof(+)`
- `sdtype`: Either `Stochastic` or `Deterministic`. Defines the type of the functional relationship
- `interfaces_list`: Defines a fixed list of edges of a factor node, by convention the first element should be `out`. Example: `[ out, mean, variance ]`

Note: `interfaces_list` must not include names that contain `_` symbol in them, as it is reserved to identify joint posteriors around the node object.

# Examples
```julia

struct MyNormalDistribution
    mean :: Float64
    var  :: Float64
end

@node MyNormalDistribution Stochastic [ out, mean, var ]
```

```julia

@node typeof(+) Deterministic [ out, in1, in2 ]
```

# List of available nodes

See `?make_node`.

See also: [`make_node`](@ref), [`Stochastic`](@ref), [`Deterministic`](@ref)
"""
macro node(fformtype, sdtype, interfaces_list)
    fbottomtype = MacroHelpers.bottom_type(fformtype)
    fuppertype  = MacroHelpers.upper_type(fformtype)

    @assert sdtype ∈ [:Stochastic, :Deterministic] "Invalid sdtype $(sdtype). Can be either Stochastic or Deterministic."

    @capture(interfaces_list, [interfaces_args__]) || error("Invalid interfaces specification.")

    interfaces = map(interfaces_args) do arg
        if @capture(arg, name_Symbol)
            return (name, [])
        elseif @capture(arg, (name_Symbol, aliases = [aliases__]))
            @assert all(a -> a isa Symbol && !isequal(a, name), aliases)
            return (name, aliases)
        else
            error("Interface specification should have a 'name' or (name, aliases = [ alias1, alias2,... ]) signature.")
        end
    end

    @assert length(interfaces) !== 0 "Node should have at least one interface."

    names   = map(d -> d[1], interfaces)
    aliases = map(d -> d[2], interfaces)

    foreach(names) do name
        @assert !occursin('_', string(name)) "Node interfaces names (and aliases) must not contain `_` symbol in them, found in $(name)."
    end

    foreach(Iterators.flatten(aliases)) do alias
        @assert !occursin('_', string(alias)) "Node interfaces names (and aliases) must not contain `_` symbol in them, found in $(alias)."
    end

    names_quoted_tuple     = Expr(:tuple, map(name -> Expr(:quote, name), names)...)
    names_indices          = Expr(:tuple, map(i -> i, 1:length(names))...)
    names_splitted_indices = Expr(:tuple, map(i -> Expr(:tuple, i), 1:length(names))...)
    names_indexed          = Expr(:tuple, map(name -> Expr(:call, :(ReactiveMP.indexed_name), name), names)...)

    interface_args        = map(name -> :($name::AbstractVariable), names)
    interface_connections = map(name -> :(ReactiveMP.connect!(node, $(Expr(:quote, name)), $name)), names)

    # Check that all arguments within interface refer to the unique var objects
    non_unique_error_sym = gensym(:non_unique_error_sym)
    non_unique_error_msg = :($non_unique_error_sym = (fformtype, names) -> """
                                                                           Non-unique variables used for the creation of the `$(fformtype)` node, which is disallowed.
                                                                           Check creation of the `$(fformtype)` with the `[ $(join(names, ", ")) ]` arguments.
                                                                           """)
    interface_uniqueness = map(enumerate(names)) do (index, name)
        names_without_current = skipindex(names, index)
        return quote
            if Base.in($(name), ($(names_without_current...),))
                Base.error($(non_unique_error_sym)($fformtype, $names_indexed))
            end
        end
    end

    # Here we create helpers function for GraphPPL.jl interfacing
    # They are used to convert interface names from `where { q = q(x, y)q(z) }` to an equivalent tuple respresentation, e.g. `((1, 2), (3, ))`
    # The general recipe to get a proper index is to call `interface_get_index(Val{ :NodeTypeName }, interface_get_name(Val{ :NodeTypeName }, Val{ :name_expression }))`
    interface_name_getters = map(enumerate(interfaces)) do (index, interface)
        name    = first(interface)
        aliases = last(interface)

        index_name_getter  = :(ReactiveMP.interface_get_index(::Type{Val{$(Expr(:quote, fbottomtype))}}, ::Type{Val{$(Expr(:quote, name))}}) = $(index))
        name_symbol_getter = :(ReactiveMP.interface_get_name(::Type{Val{$(Expr(:quote, fbottomtype))}}, ::Type{Val{$(Expr(:quote, name))}}) = $(Expr(:quote, name)))
        name_index_getter  = :(ReactiveMP.interface_get_name(::Type{Val{$(Expr(:quote, fbottomtype))}}, ::Type{Val{$index}}) = $(Expr(:quote, name)))

        alias_getters = map(aliases) do alias
            return :(ReactiveMP.interface_get_name(::Type{Val{$(Expr(:quote, fbottomtype))}}, ::Type{Val{$(Expr(:quote, alias))}}) = $(Expr(:quote, name)))
        end

        return quote
            $index_name_getter
            $name_symbol_getter
            $name_index_getter
            $(alias_getters...)
        end
    end

    # By default every argument passed to a factorisation option of the node is transformed by
    # `collect_factorisation` function to have a tuple like structure.
    # The default recipe is simple: for stochastic nodes we convert `FullFactorisation` and `MeanField` objects
    # to their tuple of indices equivalents. For deterministic nodes any factorisation is replaced by a FullFactorisation equivalent
    factorisation_collectors = if sdtype === :Stochastic
        quote
            ReactiveMP.collect_factorisation(::$fuppertype, ::Nothing)                      = ($names_indices,)
            ReactiveMP.collect_factorisation(::$fuppertype, factorisation::Tuple)           = factorisation
            ReactiveMP.collect_factorisation(::$fuppertype, ::ReactiveMP.FullFactorisation) = ($names_indices,)
            ReactiveMP.collect_factorisation(::$fuppertype, ::ReactiveMP.MeanField)         = $names_splitted_indices
        end

    elseif sdtype === :Deterministic
        quote
            ReactiveMP.collect_factorisation(::$fuppertype, ::Nothing)                      = ($names_indices,)
            ReactiveMP.collect_factorisation(::$fuppertype, factorisation::Tuple)           = ($names_indices,)
            ReactiveMP.collect_factorisation(::$fuppertype, ::ReactiveMP.FullFactorisation) = ($names_indices,)
            ReactiveMP.collect_factorisation(::$fuppertype, ::ReactiveMP.MeanField)         = ($names_indices,)
        end
    else
        error("Unreachable in @node macro.")
    end

    doctype   = rpad(fbottomtype, 30)
    docsdtype = rpad(sdtype, 15)
    docedges  = string(interfaces_list)
    doc       = """
        $doctype : $docsdtype : $docedges
    """

    res = quote
        ReactiveMP.as_node_functional_form(::$fuppertype)       = ReactiveMP.ValidNodeFunctionalForm()
        ReactiveMP.as_node_functional_form(::Type{$fuppertype}) = ReactiveMP.ValidNodeFunctionalForm()

        ReactiveMP.sdtype(::$fuppertype) = (ReactiveMP.$sdtype)()

        ReactiveMP.as_node_symbol(::$fuppertype) = $(QuoteNode(fbottomtype))

<<<<<<< HEAD
        @doc $doc function ReactiveMP.make_node(::$fuppertype, options::ReactiveMP.FactorNodeCreationOptions)
=======
        @doc $doc
        function ReactiveMP.make_node(::Union{$fuppertype, Type{$fuppertype}}, options::FactorNodeCreationOptions)
>>>>>>> 4a39d48d
            return ReactiveMP.FactorNode(
                $fbottomtype,
                $names_quoted_tuple,
                ReactiveMP.collect_factorisation($fbottomtype, ReactiveMP.factorisation(options)),
                ReactiveMP.collect_meta($fbottomtype, ReactiveMP.metadata(options)),
                ReactiveMP.collect_pipeline($fbottomtype, ReactiveMP.getpipeline(options))
            )
        end

<<<<<<< HEAD
        function ReactiveMP.make_node(::$fuppertype, options::ReactiveMP.FactorNodeCreationOptions, $(interface_args...))
=======
        function ReactiveMP.make_node(
            ::Union{$fuppertype, Type{$fuppertype}},
            options::FactorNodeCreationOptions,
            $(interface_args...)
        )
>>>>>>> 4a39d48d
            node = ReactiveMP.make_node($fbottomtype, options)
            $(non_unique_error_msg)
            $(interface_uniqueness...)
            $(interface_connections...)
            return node
        end

        # Fallback method for unsupported number of arguments, e.g. if node expects 2 inputs, but only 1 was given
<<<<<<< HEAD
        function ReactiveMP.make_node(::$fuppertype, options::ReactiveMP.FactorNodeCreationOptions, args::Vararg{<:ReactiveMP.AbstractVariable})
=======
        function ReactiveMP.make_node(
            ::Union{$fuppertype, Type{$fuppertype}},
            options::FactorNodeCreationOptions,
            args::Vararg{<:AbstractVariable}
        )
>>>>>>> 4a39d48d
            ReactiveMP.make_node_incompatible_number_of_arguments_error($fuppertype, $fbottomtype, $interfaces, args)
        end

        $(interface_name_getters...)

        $factorisation_collectors
    end

    return esc(res)
end<|MERGE_RESOLUTION|>--- conflicted
+++ resolved
@@ -1139,12 +1139,8 @@
 
         ReactiveMP.as_node_symbol(::$fuppertype) = $(QuoteNode(fbottomtype))
 
-<<<<<<< HEAD
-        @doc $doc function ReactiveMP.make_node(::$fuppertype, options::ReactiveMP.FactorNodeCreationOptions)
-=======
         @doc $doc
         function ReactiveMP.make_node(::Union{$fuppertype, Type{$fuppertype}}, options::FactorNodeCreationOptions)
->>>>>>> 4a39d48d
             return ReactiveMP.FactorNode(
                 $fbottomtype,
                 $names_quoted_tuple,
@@ -1154,15 +1150,7 @@
             )
         end
 
-<<<<<<< HEAD
-        function ReactiveMP.make_node(::$fuppertype, options::ReactiveMP.FactorNodeCreationOptions, $(interface_args...))
-=======
-        function ReactiveMP.make_node(
-            ::Union{$fuppertype, Type{$fuppertype}},
-            options::FactorNodeCreationOptions,
-            $(interface_args...)
-        )
->>>>>>> 4a39d48d
+        function ReactiveMP.make_node(::Union{$fuppertype, Type{$fuppertype}}, options::FactorNodeCreationOptions, $(interface_args...))
             node = ReactiveMP.make_node($fbottomtype, options)
             $(non_unique_error_msg)
             $(interface_uniqueness...)
@@ -1171,15 +1159,7 @@
         end
 
         # Fallback method for unsupported number of arguments, e.g. if node expects 2 inputs, but only 1 was given
-<<<<<<< HEAD
-        function ReactiveMP.make_node(::$fuppertype, options::ReactiveMP.FactorNodeCreationOptions, args::Vararg{<:ReactiveMP.AbstractVariable})
-=======
-        function ReactiveMP.make_node(
-            ::Union{$fuppertype, Type{$fuppertype}},
-            options::FactorNodeCreationOptions,
-            args::Vararg{<:AbstractVariable}
-        )
->>>>>>> 4a39d48d
+        function ReactiveMP.make_node(::Union{$fuppertype, Type{$fuppertype}}, options::FactorNodeCreationOptions, args::Vararg{<:AbstractVariable})
             ReactiveMP.make_node_incompatible_number_of_arguments_error($fuppertype, $fbottomtype, $interfaces, args)
         end
 
