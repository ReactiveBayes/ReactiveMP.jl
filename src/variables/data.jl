export DataVariable, datavar, update!

import Base: show

mutable struct DataVariable{D, S} <: AbstractVariable
    name            :: Symbol
    collection_type :: AbstractVariableCollectionType
    messageout      :: S
    nconnected      :: Int
end

Base.show(io::IO, datavar::DataVariable) = print(io, "DataVariable(", indexed_name(datavar), ")")

struct DataVariableCreationOptions{S}
    subject::S
end

Base.similar(options::DataVariableCreationOptions) = DataVariableCreationOptions(similar(options.subject))

DataVariableCreationOptions(::Type{D}) where {D}          = DataVariableCreationOptions(D, nothing)
DataVariableCreationOptions(::Type{D}, subject) where {D} = DataVariableCreationOptions(D, subject, Val(false))

DataVariableCreationOptions(::Type{D}, subject::Nothing, allow_missing::Val{true}) where {D}  = DataVariableCreationOptions(D, RecentSubject(Union{Message{Missing}, Message{D}}), Val(false)) # `Val(false)` here is intentional
DataVariableCreationOptions(::Type{D}, subject::Nothing, allow_missing::Val{false}) where {D} = DataVariableCreationOptions(D, RecentSubject(Union{Message{D}}), Val(false))

DataVariableCreationOptions(::Type{D}, subject::S, ::Val{true}) where {D, S}  = error("Error in datavar options. Custom `subject` was specified and `allow_missing` was set to true, which is disallowed. Provide a custom subject that accept missing values by itself and do no use `allow_missing` option.")
DataVariableCreationOptions(::Type{D}, subject::S, ::Val{false}) where {D, S} = DataVariableCreationOptions{S}(subject)

""" 
    datavar(::Type, [ dims... ])

`datavar()` function provides a mechanism to pass data values to the model. You can create data inputs with `datavar()` function. 
As a first argument it accepts a type specification and optional dimensionality (as additional arguments or as a tuple). 
User can treat `datavar()`s in the model as both clamped values for priors and observations.

Note: `datavar()` function is supposed to be used only within the `@model` macro, see `GraphPPL.jl` package.

## Example 

```julia
@model function model_name(...)
    ...
    y = datavar(Float64) # Creates a single data input with `y` as identificator
    y = datavar(Float64, n) # Returns a vector of  `y_i` data input objects with length `n`
    y = datavar(Float64, n, m) # Returns a matrix of `y_i_j` data input objects with size `(n, m)`
    y = datavar(Float64, (n, m)) # It is also possible to use a tuple for dimensionality
    ...
end
```

`datavar()` call within `@model` macro supports `where { options... }` block for extra options specification, e.g:

```julia
@model function model_name(...)
    ...
    y = datavar(Float64, n) where { allow_missing = true }
    ...
end
```

### Data variables available options

- `allow_missing = true/false`: Specifies if it is possible to pass `missing` object as an observation. Note, however, that by default ReactiveMP.jl does not expose any message computation rules that involve `missing`s.
"""
function datavar end

datavar(name::Symbol, ::Type{D}, collection_type::AbstractVariableCollectionType = VariableIndividual()) where {D} = datavar(DataVariableCreationOptions(D), name, D, collection_type)
datavar(name::Symbol, ::Type{D}, length::Int) where {D}                                                            = datavar(DataVariableCreationOptions(D), name, D, length)
datavar(name::Symbol, ::Type{D}, dims::Tuple) where {D}                                                            = datavar(DataVariableCreationOptions(D), name, D, dims)
datavar(name::Symbol, ::Type{D}, dims::Vararg{Int}) where {D}                                                      = datavar(DataVariableCreationOptions(D), name, D, dims)

datavar(options::DataVariableCreationOptions{S}, name::Symbol, ::Type{D}, collection_type::AbstractVariableCollectionType = VariableIndividual()) where {S, D} =
    DataVariable{D, S}(name, collection_type, options.subject, 0)

function datavar(options::DataVariableCreationOptions, name::Symbol, ::Type{D}, length::Int) where {D}
    return map(i -> datavar(similar(options), name, D, VariableVector(i)), 1:length)
end

function datavar(options::DataVariableCreationOptions, name::Symbol, ::Type{D}, dims::Tuple) where {D}
    indices = CartesianIndices(dims)
    size    = axes(indices)
    return map(i -> datavar(similar(options), name, D, VariableArray(size, i)), indices)
end

Base.eltype(::Type{<:DataVariable{D}}) where {D} = D
Base.eltype(::DataVariable{D}) where {D}         = D

degree(datavar::DataVariable)          = nconnected(datavar)
name(datavar::DataVariable)            = datavar.name
proxy_variables(datavar::DataVariable) = nothing
collection_type(datavar::DataVariable) = datavar.collection_type
isconnected(datavar::DataVariable)     = datavar.nconnected !== 0
nconnected(datavar::DataVariable)      = datavar.nconnected

isproxy(::DataVariable) = false

israndom(::DataVariable)                  = false
israndom(::AbstractArray{<:DataVariable}) = false
isdata(::DataVariable)                    = true
isdata(::AbstractArray{<:DataVariable})   = true
isconst(::DataVariable)                   = false
isconst(::AbstractArray{<:DataVariable})  = false

function Base.getindex(datavar::DataVariable, i...)
    error("Variable $(indexed_name(datavar)) has been indexed with `[$(join(i, ','))]`. Direct indexing of `data` variables is not allowed.")
end

getlastindex(::DataVariable) = 1

messageout(datavar::DataVariable, ::Int) = datavar.messageout
messagein(datavar::DataVariable, ::Int)  = error("It is not possible to get a reference for inbound message for datavar")

update!(datavar::DataVariable, ::Missing)           = next!(messageout(datavar, 1), Message(missing, false, false, nothing))
update!(datavar::DataVariable, data::Number)        = update!(eltype(datavar), datavar, data)
update!(datavar::DataVariable, data::AbstractArray) = update!(eltype(datavar), datavar, data)

update!(::Type{D}, datavar, data::D) where {D}        = next!(messageout(datavar, 1), Message(data, false, false, nothing))
update!(::Type{D1}, datavar, data::D2) where {D1, D2} = __update_wrong_type_error(D1, D2, collection_type(datavar), datavar)

__datavar_drop_pointmass(::Type{D}) where {D}            = D
__datavar_drop_pointmass(::Type{PointMass{D}}) where {D} = D

__update_wrong_type_error(::Type{D1}, ::Type{D2}, ctype::VariableIndividual, datavar) where {D1, D2} = error(
    """
    `$(name(datavar)) = datavar($(__datavar_drop_pointmass(D1)))` accepts data only of type `$(__datavar_drop_pointmass(D1))`, but the value of type `$D2` has been used. 
    Double check `update!($(name(datavar)), data)` call and explicitly convert data to the type `$(__datavar_drop_pointmass(D1))`, e.g. `convert($(__datavar_drop_pointmass(D1)), data)`.
    """
)

__update_wrong_type_error(::Type{D1}, ::Type{D2}, ctype::Union{VariableVector, VariableArray}, datavar) where {D1, D2} = error(
    """
    `$(name(datavar)) = datavar($(__datavar_drop_pointmass(D1)), ...)` accepts data only of type `$(__datavar_drop_pointmass(D1))`, but the value of type `$D2` has been used. 
    Double check `update!($(name(datavar))$(string_index(ctype)), d)` call and explicitly convert data to the type `$(__datavar_drop_pointmass(D1))`, e.g. `update!($(name(datavar))$(string_index(ctype)), convert($(__datavar_drop_pointmass(D1)), d))`.
    If you use broadcasted version of the `update!` function, e.g. `update!($(name(datavar)), data)` you may broadcast `convert` function over the whole dataset as well, e.g. `update!($(name(datavar)), convert.($(__datavar_drop_pointmass(D1)), dataset))`
    """
)

<<<<<<< HEAD
update!(::Type{PointMass{D}}, datavar, data::D) where {D} =
    next!(messageout(datavar, 1), Message(PointMass(data), false, false, nothing))
=======
update!(::Type{PointMass{D}}, datavar, data::D) where {D} = next!(messageout(datavar, 1), Message(PointMass(data), false, false))
>>>>>>> 015dbddf

resend!(datavar::DataVariable) = update!(datavar, Rocket.getrecent(messageout(datavar, 1)))

function update!(datavars::AbstractArray{<:DataVariable}, data::AbstractArray)
    @assert size(datavars) === size(data) """
    Invalid `update!` call: size of datavar array and data must match: `$(name(first(datavars)))` has size $(size(datavars)) and data has size $(size(data)). 
    """
    foreach(zip(datavars, data)) do (var, d)
        update!(var, d)
    end
end

finish!(datavar::DataVariable) = complete!(messageout(datavar, 1))

get_pipeline_stages(::DataVariable) = EmptyPipelineStage()

_getmarginal(datavar::DataVariable)              = datavar.messageout |> map(Marginal, as_marginal)
_setmarginal!(datavar::DataVariable, observable) = error("It is not possible to set a marginal stream for `DataVariable`")
_makemarginal(datavar::DataVariable)             = error("It is not possible to make marginal stream for `DataVariable`")

# Extension for _getmarginal
function Rocket.getrecent(proxy::ProxyObservable{<:Marginal, S, M}) where {S <: Rocket.RecentSubjectInstance, D, M <: Rocket.MapProxy{D, typeof(as_marginal)}}
    return as_marginal(Rocket.getrecent(proxy.proxied_source))
end

setanonymous!(::DataVariable, ::Bool) = nothing

function setmessagein!(datavar::DataVariable, ::Int, messagein)
    datavar.nconnected += 1
    return nothing
end<|MERGE_RESOLUTION|>--- conflicted
+++ resolved
@@ -135,12 +135,7 @@
     """
 )
 
-<<<<<<< HEAD
-update!(::Type{PointMass{D}}, datavar, data::D) where {D} =
-    next!(messageout(datavar, 1), Message(PointMass(data), false, false, nothing))
-=======
-update!(::Type{PointMass{D}}, datavar, data::D) where {D} = next!(messageout(datavar, 1), Message(PointMass(data), false, false))
->>>>>>> 015dbddf
+update!(::Type{PointMass{D}}, datavar, data::D) where {D} = next!(messageout(datavar, 1), Message(PointMass(data), false, false, nothing))
 
 resend!(datavar::DataVariable) = update!(datavar, Rocket.getrecent(messageout(datavar, 1)))
 
