export constvar, ConstVariable

<<<<<<< HEAD
import Rocket: SingleObservable, AsapScheduler
import Base: getindex, show
import KernelFunctions: Kernel 

mutable struct ConstVariable{C, M} <: AbstractVariable
    name            :: Symbol
    collection_type :: AbstractVariableCollectionType
    constant        :: C
    messageout      :: M
    nconnected      :: Int
end

Base.show(io::IO, constvar::ConstVariable) = print(io, "ConstVariable(", indexed_name(constvar), ")")

"""
    constvar(value, [ dims... ])

Any runtime constant passed to a model as a model argument will be automatically converted 
to a fixed constant in the graph model at runtime. Sometimes it might be useful to create 
constants by hand (e.g. to avoid copying large matrices across the model and to 
avoid extensive memory allocations).

By default the `constvar` function wraps `Real` numbers and `AbstractArray` containers into 
the special `PointMass` structure, which represents the delta distribution centered around given value.

If the constant value is a `Function` the `constvar` function optionally accepts the `dims...` specification.
In case if `dims...` is not empty, the `constvar` function returns a container (a vector or a matrix, depending on the `dims...`)
with values computed by calling the provided function given the container indices as anrgument(s).
In case if `dims...` is empty, the `constvar` simply treats the function as fixed constant by itself.

Note: `constvar()` function is supposed to be used only within the `@model` macro.

## Example

```julia
@model function model_name(...)
    ...
    c = constvar(1.0)

    for i in 2:n
        x[i] ~ x[i - 1] + c # Reuse the same reference to a constant 1.0
    end
    ...
end
```
    
"""
function constvar end

constvar(name::Symbol, constval, collection_type::AbstractVariableCollectionType = VariableIndividual())                 = ConstVariable(name, collection_type, constval, of(Message(constval, true, false, nothing)), 0)
constvar(name::Symbol, constval::Real, collection_type::AbstractVariableCollectionType = VariableIndividual())           = constvar(name, PointMass(constval), collection_type)
constvar(name::Symbol, constval::AbstractArray, collection_type::AbstractVariableCollectionType = VariableIndividual())  = constvar(name, PointMass(constval), collection_type)
constvar(name::Symbol, constval::UniformScaling, collection_type::AbstractVariableCollectionType = VariableIndividual()) = constvar(name, PointMass(constval), collection_type)

function constvar(name::Symbol, fn::Function, length::Int)
    return map(i -> constvar(name, fn(i), VariableVector(i)), 1:length)
=======
mutable struct ConstVariable <: AbstractVariable
    marginal   :: MarginalObservable
    messageout :: MessageObservable
    constant   :: Any
    nconnected :: Int
>>>>>>> dfc030e3
end

function ConstVariable(constant)
    marginal = MarginalObservable()
    connect!(marginal, of(Marginal(PointMass(constant), true, false, nothing)))
    messageout = MessageObservable(AbstractMessage)
    connect!(messageout, of(Message(PointMass(constant), true, false, nothing)))
    return ConstVariable(marginal, messageout, constant, 0)
end

constvar(constant) = ConstVariable(constant)

degree(constvar::ConstVariable) = constvar.nconnected
getconst(constvar::ConstVariable) = constvar.constant

isprocess(::ConstVariable)              = false
isprocess(::AbstractArray{<:ConstVariable}) = false
israndom(::ConstVariable)                  = false
israndom(::AbstractArray{<:ConstVariable}) = false
isdata(::ConstVariable)                    = false
isdata(::AbstractArray{<:ConstVariable})   = false
isconst(::ConstVariable)                   = true
isconst(::AbstractArray{<:ConstVariable})  = true

function create_messagein!(constvar::ConstVariable)
    constvar.nconnected += 1
    return constvar.messageout, 1
end

function messagein(::ConstVariable, ::Int)
    error("ConstVariable does not save inbound messages.")
end

function messageout(constvar::ConstVariable, ::Int)
    return constvar.messageout
end

_getmarginal(constvar::ConstVariable)      = constvar.marginal
_setmarginal!(::ConstVariable, observable) = error("It is not possible to set a marginal stream for `ConstVariable`")
_makemarginal(::ConstVariable)             = error("It is not possible to make marginal stream for `ConstVariable`")<|MERGE_RESOLUTION|>--- conflicted
+++ resolved
@@ -1,69 +1,10 @@
 export constvar, ConstVariable
 
-<<<<<<< HEAD
-import Rocket: SingleObservable, AsapScheduler
-import Base: getindex, show
-import KernelFunctions: Kernel 
-
-mutable struct ConstVariable{C, M} <: AbstractVariable
-    name            :: Symbol
-    collection_type :: AbstractVariableCollectionType
-    constant        :: C
-    messageout      :: M
-    nconnected      :: Int
-end
-
-Base.show(io::IO, constvar::ConstVariable) = print(io, "ConstVariable(", indexed_name(constvar), ")")
-
-"""
-    constvar(value, [ dims... ])
-
-Any runtime constant passed to a model as a model argument will be automatically converted 
-to a fixed constant in the graph model at runtime. Sometimes it might be useful to create 
-constants by hand (e.g. to avoid copying large matrices across the model and to 
-avoid extensive memory allocations).
-
-By default the `constvar` function wraps `Real` numbers and `AbstractArray` containers into 
-the special `PointMass` structure, which represents the delta distribution centered around given value.
-
-If the constant value is a `Function` the `constvar` function optionally accepts the `dims...` specification.
-In case if `dims...` is not empty, the `constvar` function returns a container (a vector or a matrix, depending on the `dims...`)
-with values computed by calling the provided function given the container indices as anrgument(s).
-In case if `dims...` is empty, the `constvar` simply treats the function as fixed constant by itself.
-
-Note: `constvar()` function is supposed to be used only within the `@model` macro.
-
-## Example
-
-```julia
-@model function model_name(...)
-    ...
-    c = constvar(1.0)
-
-    for i in 2:n
-        x[i] ~ x[i - 1] + c # Reuse the same reference to a constant 1.0
-    end
-    ...
-end
-```
-    
-"""
-function constvar end
-
-constvar(name::Symbol, constval, collection_type::AbstractVariableCollectionType = VariableIndividual())                 = ConstVariable(name, collection_type, constval, of(Message(constval, true, false, nothing)), 0)
-constvar(name::Symbol, constval::Real, collection_type::AbstractVariableCollectionType = VariableIndividual())           = constvar(name, PointMass(constval), collection_type)
-constvar(name::Symbol, constval::AbstractArray, collection_type::AbstractVariableCollectionType = VariableIndividual())  = constvar(name, PointMass(constval), collection_type)
-constvar(name::Symbol, constval::UniformScaling, collection_type::AbstractVariableCollectionType = VariableIndividual()) = constvar(name, PointMass(constval), collection_type)
-
-function constvar(name::Symbol, fn::Function, length::Int)
-    return map(i -> constvar(name, fn(i), VariableVector(i)), 1:length)
-=======
 mutable struct ConstVariable <: AbstractVariable
     marginal   :: MarginalObservable
     messageout :: MessageObservable
     constant   :: Any
     nconnected :: Int
->>>>>>> dfc030e3
 end
 
 function ConstVariable(constant)
@@ -76,11 +17,14 @@
 
 constvar(constant) = ConstVariable(constant)
 
-degree(constvar::ConstVariable) = constvar.nconnected
-getconst(constvar::ConstVariable) = constvar.constant
+degree(constvar::ConstVariable)          = nconnected(constvar)
+name(constvar::ConstVariable)            = constvar.name
+proxy_variables(constvar::ConstVariable) = nothing
+collection_type(constvar::ConstVariable) = constvar.collection_type
+setused!(constvar::ConstVariable)        = nothing
 
-isprocess(::ConstVariable)              = false
-isprocess(::AbstractArray{<:ConstVariable}) = false
+isproxy(::ConstVariable) = false
+
 israndom(::ConstVariable)                  = false
 israndom(::AbstractArray{<:ConstVariable}) = false
 isdata(::ConstVariable)                    = false
