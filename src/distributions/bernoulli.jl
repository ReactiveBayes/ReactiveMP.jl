--- conflicted
+++ resolved
@@ -27,7 +27,6 @@
     return prod(ProdPreserveType(Bernoulli), left, Bernoulli(first(probvec(right))))
 end
 
-<<<<<<< HEAD
 function prod(::AddonProdLogScale, new_dist::Bernoulli, left_dist::Bernoulli, right_dist::Bernoulli)
     left_p = succprob(left_dist)
     right_p = succprob(right_dist)
@@ -42,7 +41,7 @@
     a = left_p * right_p + (one(left_p) - left_p) * (one(right_p) - right_p)
     return log(a)
 end
-=======
+
 struct BernoulliNaturalParameters{T <: Real} <: NaturalParameters
     η::T
 end
@@ -95,5 +94,4 @@
     return BernoulliNaturalParameters(log(succprob(dist) / (1 - succprob(dist))))
 end
 
-isproper(params::BernoulliNaturalParameters) = true
->>>>>>> 015dbddf
+isproper(params::BernoulliNaturalParameters) = true