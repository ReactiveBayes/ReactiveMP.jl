--- conflicted
+++ resolved
@@ -67,9 +67,6 @@
 Distributions.logpdf(dist::GammaShapeRate, x::Real) = shape(dist) * log(rate(dist)) - loggamma(shape(dist)) + (shape(dist) - 1) * log(x) - rate(dist) * x
 
 function Random.rand(rng::AbstractRNG, dist::GammaShapeRate)
-<<<<<<< HEAD
-    return rand(rng, convert(GammaShapeScale, dist))
-=======
     return convert(eltype(dist), rand(rng, convert(GammaShapeScale, dist)))
 end
 
@@ -79,5 +76,4 @@
 
 function Random.rand!(rng::AbstractRNG, dist::GammaShapeRate, container::AbstractVector)
     return rand!(rng, convert(GammaShapeScale, dist), container)
->>>>>>> 997b45e8
 end