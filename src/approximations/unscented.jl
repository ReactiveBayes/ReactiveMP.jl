export Unscented, UT, UnscentedTransform

const default_alpha = 1e-3 # Default value for the spread parameter
const default_beta = 2.0
const default_kappa = 0.0

struct UnscentedExtra{T, R, M, C}
    L::T
    λ::R
    Wm::M
    Wc::C
end

"""
The `Unscented` structure defines the approximation method of the `Delta` and `Flow` factor nodes. 
More specifically, it contains the hyperparameters used for sigma points computation.

# Arguments
- `α`: Spread parameter for unscented transform #1
- `β`: Algorithm parameter for incorporating prior information on the (non-Gaussian) distribution of Delta node input
- `κ`: Spread parameter for unscented transform #2
- `e`: Internal cache

The `Unscented` structure with default parameters can be constructed as `Unscented()`.

The `Unscented` structure is used inside the `DeltaMeta` or `FlowMeta` structure and can be included as: 
```
    y ~ f(x) where { meta = DeltaMeta(method = Unscented()) }
    # or
    y ~ Flow(x) where { meta = FlowMeta(flowmodel, Unscented()) }
```
"""
struct Unscented{A, B, K, E} <: AbstractApproximationMethod
    α::A
    β::B
    κ::K
    e::E
end

# Structure constructor
function Unscented(; alpha::A = default_alpha, beta::B = default_beta, kappa::K = default_kappa) where {A <: Real, B <: Real, K <: Real}
    return Unscented{A, B, K, Nothing}(alpha, beta, kappa, nothing)
end

function Unscented(dim::Int64; alpha::Real = default_alpha, beta::Real = default_beta, kappa::Real = default_kappa)
    α = alpha
    β = beta
    κ = kappa
    λ = α^2 * (dim + κ) - dim
    Wm = ones(2 * dim + 1)
    Wc = ones(2 * dim + 1)
    Wm ./= (2 * (dim + λ))
    Wc ./= (2 * (dim + λ))
    Wm[1] = λ / (dim + λ)
    Wc[1] = λ / (dim + λ) + (1 - α^2 + β)
    return Unscented(α, β, κ, UnscentedExtra(dim, λ, Wm, Wc))
end

"""An alias for the [`Unscented`](@ref) approximation method."""
const UT = Unscented

"""An alias for the [`Unscented`](@ref) approximation method."""
const UnscentedTransform = Unscented

is_delta_node_compatible(::Unscented) = Val(true)

# get-functions for the Unscented structure

getα(approximation::Unscented) = approximation.α
getβ(approximation::Unscented) = approximation.β
getκ(approximation::Unscented) = approximation.κ

getextra(approximation::Unscented) = approximation.e

getL(approximation::Unscented) = getL(getextra(approximation))
getλ(approximation::Unscented) = getλ(getextra(approximation))
getWm(approximation::Unscented) = getWm(getextra(approximation))
getWc(approximation::Unscented) = getWc(getextra(approximation))

getL(extra::UnscentedExtra) = extra.L
getλ(extra::UnscentedExtra) = extra.λ
getWm(extra::UnscentedExtra) = extra.Wm
getWc(extra::UnscentedExtra) = extra.Wc

# Copied and refactored from ForneyLab.jl

function approximate(method::Unscented, f::F, means::Tuple, covs::Tuple) where {F}
    # `Val(false)` indicates that we do not compute the `C` component
    (m, V, _) = unscented_statistics(method, Val(false), f, means, covs)
    return (m, V)
end

function unscented_statistics(method::Unscented, g::G, means::Tuple, covs::Tuple) where {G}
    # By default we compute the `C` component, thus `Val(true)`
    return unscented_statistics(method, Val(true), g, means, covs)
end

function sigma_points_distribution(::Val{C}, g_sigma::NTuple{N, T}, sigma_points, m::Real, weights_m, weights_c) where {C, N, T <: Real}
    m_tilde = sum(weights_m .* g_sigma)
    V_tilde = sum(weights_c .* (g_sigma .- m_tilde) .^ 2)

    # Compute `C_tilde` only if `C === true`
    C_tilde = C ? sum(weights_c .* (sigma_points .- m) .* (g_sigma .- m_tilde)) : nothing
    return (m_tilde, V_tilde, C_tilde)
end

function sigma_points_distribution(::Val{C}, g_sigma::NTuple{N, V}, sigma_points, m::Real, weights_m, weights_c) where {C, N, V <: AbstractVector}
    d_out = length(first(g_sigma))

    @inbounds m_tilde = sum(wm * yi for (wm, yi) in zip(weights_m, g_sigma))
    @inbounds V_tilde = sum(wc * (yi - m_tilde) * (yi - m_tilde)' for (wc, yi) in zip(weights_c, g_sigma))

    # Compute `C_tilde` only if `C === true`
    @inbounds C_tilde = C ? reshape(sum(wc * (xi - m) * (yi - m_tilde) for (wc, xi, yi) in zip(weights_c, sigma_points, g_sigma)), 1, d_out) : nothing

    return (m_tilde, V_tilde, C_tilde)
end

# Single univariate variable
function unscented_statistics(method::Unscented, ::Val{C}, g::G, means::Tuple{Real}, covs::Tuple{Real}) where {C, G}
    m = first(means)
    V = first(covs)

    (sigma_points, weights_m, weights_c) = sigma_points_weights(method, m, V)

    # Evaluate g at sigma points
    g_sigma = g.(sigma_points)

    # Compute output statistics depending on the output variate type
    return sigma_points_distribution(Val(C), g_sigma, sigma_points, m, weights_m, weights_c)
end

# Single multivariate inbound
function unscented_statistics(method::Unscented, ::Val{C}, g::G, means::Tuple{AbstractVector}, covs::Tuple{AbstractMatrix}) where {C, G}
    m = first(means)
    V = first(covs)

    (sigma_points, weights_m, weights_c) = sigma_points_weights(method, m, V)

    d = length(m)
    g_sigma = g.(sigma_points)
    @inbounds m_tilde = sum(weights_m[k + 1] * g_sigma[k + 1] for k in 0:(2d))
<<<<<<< HEAD
    @inbounds V_tilde = sum(weights_c[k + 1] * (g_sigma[k + 1] - m_tilde) * (g_sigma[k + 1] - m_tilde)' for k in 0:(2d))
=======
    @inbounds V_tilde = sum(weights_c[k + 1] * ((g_sigma[k + 1] - m_tilde) * (g_sigma[k + 1] - m_tilde)') for k in 0:(2d))

>>>>>>> be9acdcf
    # Compute `C_tilde` only if `C === true`
    @inbounds C_tilde = C ? sum(weights_c[k + 1] * (sigma_points[k + 1] - m) * (g_sigma[k + 1] - m_tilde)' for k in 0:(2d)) : nothing
    return (m_tilde, V_tilde, C_tilde)
end

# Multiple inbounds of possibly mixed variate type
function unscented_statistics(method::Unscented, ::Val{C}, g::G, ms::Tuple, Vs::Tuple) where {C, G}
    joint = convert(JointNormal, ms, Vs)

    (m, V) = mean_cov(joint)
    ds     = ExponentialFamily.dimensionalities(joint)

    (sigma_points, weights_m, weights_c) = sigma_points_weights(method, m, V)

    g_sigma = [g(__splitjoin(sp, ds)...) for sp in sigma_points] # Unpack each sigma point in g

    d = sum(prod.(ds)) # Dimensionality of joint
    @inbounds m_tilde = sum(weights_m[k + 1] * g_sigma[k + 1] for k in 0:(2d)) # Vector
    @inbounds V_tilde = sum(weights_c[k + 1] * ((g_sigma[k + 1] - m_tilde) * (g_sigma[k + 1] - m_tilde)') for k in 0:(2d)) # Matrix

    # Compute `C_tilde` only if `C === true`
    @inbounds C_tilde = C ? sum(weights_c[k + 1] * (sigma_points[k + 1] - m) * (g_sigma[k + 1] - m_tilde)' for k in 0:(2d)) : nothing

    return (m_tilde, V_tilde, C_tilde)
end

"""Return the sigma points and weights for a Gaussian distribution"""
function sigma_points_weights(method::Unscented, m::Real, V::Real)
    alpha  = getα(method)
    beta   = getβ(method)
    kappa  = getκ(method)
    lambda = (1 + kappa) * alpha^2 - 1

    if (1 + lambda) < 0
        @warn "`(1 + lambda)` in the sigma points computation routine is negative. This may lead to the incorrect results. Adjust the `alpha`, `kappa` and `beta` parameters."
    end

    l = sqrt((1 + lambda) * V)

    sigma_points = (m, m + l, m - l)
    weights_m    = (lambda / (1 + lambda), 1 / (2 * (1 + lambda)), 1 / (2 * (1 + lambda)))
    weights_c    = (weights_m[1] + (1 - alpha^2 + beta), 1 / (2 * (1 + lambda)), 1 / (2 * (1 + lambda)))

    return (sigma_points, weights_m, weights_c)
end

function sigma_points_weights(method::Unscented, m::AbstractVector, V::AbstractMatrix)
    d      = length(m)
    alpha  = getα(method)
    beta   = getβ(method)
    kappa  = getκ(method)
    lambda = (d + kappa) * alpha^2 - d

    if (d + lambda) < 0
        @warn "`(d + lambda)` in the sigma points computation routine is negative. This may lead to the incorrect results. Adjust the `alpha`, `kappa` and `beta` parameters."
    end

    T = promote_type(eltype(m), eltype(V))

    sigma_points = Vector{Vector{T}}(undef, 2 * d + 1)
    weights_m    = Vector{T}(undef, 2 * d + 1)
    weights_c    = Vector{T}(undef, 2 * d + 1)

    L = cholsqrt((d + lambda) * V)

    sigma_points[1] = m
    weights_m[1]    = lambda / (d + lambda)
    weights_c[1]    = weights_m[1] + (1 - alpha^2 + beta)

    @inbounds for i in 1:d
        @views sigma_points[2 * i] = m + L[:, i]
        @views sigma_points[2 * i + 1] = m - L[:, i]
    end

    @inbounds weights_m[2:end] .= 1 / (2 * (d + lambda))
    @inbounds weights_c[2:end] .= 1 / (2 * (d + lambda))

    return (sigma_points, weights_m, weights_c)
end

# This function extends the `Unscented` approximation method in case if all inputs are from the `NormalDistributionsFamily`
function approximate(method::Unscented, f::F, distributions::NTuple{N, NormalDistributionsFamily}) where {F, N}
    statistics = mean_cov.(distributions)
    means      = first.(statistics)
    covs       = last.(statistics)

    μ_tilde, Σ_tilde = approximate(method, f, means, covs)

    return convert(promote_variate_type(typeof(μ_tilde), NormalMeanVariance), μ_tilde, Σ_tilde)
end<|MERGE_RESOLUTION|>--- conflicted
+++ resolved
@@ -140,12 +140,8 @@
     d = length(m)
     g_sigma = g.(sigma_points)
     @inbounds m_tilde = sum(weights_m[k + 1] * g_sigma[k + 1] for k in 0:(2d))
-<<<<<<< HEAD
-    @inbounds V_tilde = sum(weights_c[k + 1] * (g_sigma[k + 1] - m_tilde) * (g_sigma[k + 1] - m_tilde)' for k in 0:(2d))
-=======
     @inbounds V_tilde = sum(weights_c[k + 1] * ((g_sigma[k + 1] - m_tilde) * (g_sigma[k + 1] - m_tilde)') for k in 0:(2d))
 
->>>>>>> be9acdcf
     # Compute `C_tilde` only if `C === true`
     @inbounds C_tilde = C ? sum(weights_c[k + 1] * (sigma_points[k + 1] - m) * (g_sigma[k + 1] - m_tilde)' for k in 0:(2d)) : nothing
     return (m_tilde, V_tilde, C_tilde)
