--- conflicted
+++ resolved
@@ -189,15 +189,6 @@
 as_message(message::Message)             = message
 as_message(vmessage::VariationalMessage) = materialize!(vmessage)
 
-<<<<<<< HEAD
-## Operators
-
-# TODO
-reduce_messages(messages) =
-    mapreduce(as_message, (left, right) -> multiply_messages(ProdAnalytical(), left, right), messages)
-
-=======
->>>>>>> e8c5da9c
 ## Message observable 
 
 struct MessageObservable{M <: AbstractMessage} <: Subscribable{M}
@@ -274,12 +265,7 @@
     return MessageMapping{F, T, C, N, M, A, R}(vtag, vconstraint, msgs_names, marginals_names, meta, factornode)
 end
 
-<<<<<<< HEAD
-function (mapping::MessageMapping)(dependencies)
-=======
 function materialize!(mapping::MessageMapping, dependencies)
-
->>>>>>> e8c5da9c
     messages  = dependencies[1]
     marginals = dependencies[2]
 
@@ -304,9 +290,4 @@
     )
 
     return Message(message, is_message_clamped, is_message_initial)
-end
-
-<<<<<<< HEAD
-Base.map(::Type{T}, mapping::M) where {T, M <: MessageMapping} = Rocket.MapOperator{T, M}(mapping)
-=======
->>>>>>> e8c5da9c
+end