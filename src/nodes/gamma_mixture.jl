export GammaMixture, GammaMixtureNode

# Gamma Mixture Functional Form
struct GammaMixture{N} end

ReactiveMP.as_node_symbol(::Type{<:GammaMixture}) = :GammaMixture

# Special node
# Generic FactorNode implementation does not work with dynamic number of inputs
# We need to reimplement the following set of functions
# functionalform(factornode::FactorNode)
# sdtype(factornode::FactorNode)
# interfaces(factornode::FactorNode)
# factorisation(factornode::FactorNode)
# localmarginals(factornode::FactorNode)
# localmarginalnames(factornode::FactorNode)
# metadata(factornode::FactorNode)
# get_pipeline_stages(factornode::FactorNode)
#
# setmarginal!(factornode::FactorNode, cname::Symbol, marginal)
# getmarginal!(factornode::FactorNode, localmarginal::FactorNodeLocalMarginal)
#
# functional_dependencies(factornode::FactorNode, iindex::Int)
# get_messages_observable(factornode, message_dependencies)
# get_marginals_observable(factornode, marginal_dependencies)
#
# score(::Type{T}, ::FactorBoundFreeEnergy, ::Stochastic, node::AbstractFactorNode, scheduler) where T
#
# Base.show

const GammaMixtureNodeFactorisationSupport = Union{MeanField}

struct GammaMixtureNode{N, F <: GammaMixtureNodeFactorisationSupport, M, P} <: AbstractFactorNode
    factorisation::F

    # Interfaces
    out    :: NodeInterface
    switch :: NodeInterface
    as     :: NTuple{N, IndexedNodeInterface}
    bs     :: NTuple{N, IndexedNodeInterface}

    meta     :: M
    pipeline :: P
end

functionalform(factornode::GammaMixtureNode{N}) where {N} = GammaMixture{N}
sdtype(factornode::GammaMixtureNode)                      = Stochastic()
interfaces(factornode::GammaMixtureNode)                  = (factornode.out, factornode.switch, factornode.as..., factornode.bs...)
factorisation(factornode::GammaMixtureNode)               = factornode.factorisation
localmarginals(factornode::GammaMixtureNode)              = error("localmarginals() function is not implemented for GammaMixtureNode")
localmarginalnames(factornode::GammaMixtureNode)          = error("localmarginalnames() function is not implemented for GammaMixtureNode")
metadata(factornode::GammaMixtureNode)                    = factornode.meta
getpipeline(factornode::GammaMixtureNode)                 = factornode.pipeline

setmarginal!(factornode::GammaMixtureNode, cname::Symbol, marginal)                = error("setmarginal() function is not implemented for GammaMixtureNode")
getmarginal!(factornode::GammaMixtureNode, localmarginal::FactorNodeLocalMarginal) = error("getmarginal() function is not implemented for GammaMixtureNode")

function interfaceindex(factornode::GammaMixtureNode, iname::Symbol)
    if iname === :out
        return 1
    elseif iname === :switch
        return 2
    elseif iname === :a
        return 3
    elseif iname === :b
        return 4
    else
        error("Unknown interface ':$(iname)' for the [ $(functionalform(factornode)) ] node")
    end
end

## activate!

struct GammaMixtureNodeFunctionalDependencies <: AbstractNodeFunctionalDependenciesPipeline end

default_functional_dependencies_pipeline(::Type{<:GammaMixture}) = GammaMixtureNodeFunctionalDependencies()

function functional_dependencies(::GammaMixtureNodeFunctionalDependencies, factornode::GammaMixtureNode{N, F}, iindex::Int) where {N, F <: MeanField}
    message_dependencies = ()

    marginal_dependencies = if iindex === 1
        (factornode.switch, factornode.as, factornode.bs)
    elseif iindex === 2
        (factornode.out, factornode.as, factornode.bs)
    elseif 2 < iindex <= N + 2
        (factornode.out, factornode.switch, factornode.bs[iindex - 2])
    elseif N + 2 < iindex <= 2N + 2
        (factornode.out, factornode.switch, factornode.as[iindex - N - 2])
    else
        error("Invalid index in functional_dependencies for GammaMixtureNode")
    end

    return message_dependencies, marginal_dependencies
end

function get_messages_observable(factornode::GammaMixtureNode{N, F}, message_dependencies::Tuple{}) where {N, F <: MeanField}
    return nothing, of(nothing)
end

function get_marginals_observable(
    factornode::GammaMixtureNode{N, F}, marginal_dependencies::Tuple{NodeInterface, NTuple{N, IndexedNodeInterface}, NTuple{N, IndexedNodeInterface}}
) where {N, F <: MeanField}
    varinterface = marginal_dependencies[1]
    asinterfaces = marginal_dependencies[2]
    bsinterfaces = marginal_dependencies[3]

    marginal_names = Val{(name(varinterface), name(asinterfaces[1]), name(bsinterfaces[1]))}
    marginals_observable =
        combineLatest(
            (
                getmarginal(connectedvar(varinterface), IncludeAll()),
                combineLatest(map((rate) -> getmarginal(connectedvar(rate), IncludeAll()), reverse(bsinterfaces)), PushNew()),
                combineLatest(map((shape) -> getmarginal(connectedvar(shape), IncludeAll()), reverse(asinterfaces)), PushNew())
            ),
            PushNew()
        ) |> map_to((
            getmarginal(connectedvar(varinterface), IncludeAll()),
            ManyOf(map((shape) -> getmarginal(connectedvar(shape), IncludeAll()), asinterfaces)),
            ManyOf(map((rate) -> getmarginal(connectedvar(rate), IncludeAll()), bsinterfaces))
        ))

    return marginal_names, marginals_observable
end

function get_marginals_observable(factornode::GammaMixtureNode{N, F}, marginal_dependencies::Tuple{NodeInterface, NodeInterface, IndexedNodeInterface}) where {N, F <: MeanField}
    outinterface    = marginal_dependencies[1]
    switchinterface = marginal_dependencies[2]
    varinterface    = marginal_dependencies[3]

    marginal_names       = Val{(name(outinterface), name(switchinterface), name(varinterface))}
    marginals_observable = combineLatestUpdates((getmarginal(connectedvar(outinterface), IncludeAll()), getmarginal(connectedvar(switchinterface), IncludeAll()), getmarginal(connectedvar(varinterface), IncludeAll())), PushNew())

    return marginal_names, marginals_observable
end

# FreeEnergy related functions

@average_energy GammaMixture (q_out::Any, q_switch::Any, q_a::ManyOf{N, Any}, q_b::ManyOf{N, GammaShapeRate}) where {N} = begin
    z_bar = probvec(q_switch)
    return mapreduce(+, 1:N; init = 0.0) do i
        return z_bar[i] * score(AverageEnergy(), GammaShapeRate, Val{(:out, :α, :β)}, map((q) -> Marginal(q, false, false), (q_out, q_a[i], q_b[i])), nothing)
    end
end

function score(::Type{T}, ::FactorBoundFreeEnergy, ::Stochastic, node::GammaMixtureNode{N, MeanField}, skip_strategy, scheduler) where {T <: InfCountingReal, N}
    stream = combineLatest(
        (
            getmarginal(connectedvar(node.out), skip_strategy) |> schedule_on(scheduler),
            getmarginal(connectedvar(node.switch), skip_strategy) |> schedule_on(scheduler),
            ManyOfObservable(combineLatest(map((as) -> getmarginal(connectedvar(as), skip_strategy) |> schedule_on(scheduler), node.as), PushNew())),
            ManyOfObservable(combineLatest(map((bs) -> getmarginal(connectedvar(bs), skip_strategy) |> schedule_on(scheduler), node.bs), PushNew()))
        ),
        PushNew()
    )

    mapping = let fform = functionalform(node), meta = metadata(node)
        (marginals) -> begin
            average_energy = score(AverageEnergy(), fform, Val{(:out, :switch, :a, :b)}, marginals, meta)

            out_entropy    = score(DifferentialEntropy(), marginals[1])
            switch_entropy = score(DifferentialEntropy(), marginals[2])
            a_entropies    = mapreduce((m) -> score(DifferentialEntropy(), m), +, marginals[3])
            b_entropies    = mapreduce((m) -> score(DifferentialEntropy(), m), +, marginals[4])

            return convert(T, average_energy - (out_entropy + switch_entropy + a_entropies + b_entropies))
        end
    end

    return stream |> map(T, mapping)
end

as_node_functional_form(::Type{<:GammaMixture}) = ValidNodeFunctionalForm()

# Node creation related functions

sdtype(::Type{<:GammaMixture}) = Stochastic()

collect_factorisation(::Type{<:GammaMixture}, ::Nothing)                = MeanField()
collect_factorisation(::Type{<:GammaMixture}, factorisation::MeanField) = factorisation
collect_factorisation(::Type{<:GammaMixture}, factorisation::Any)       = __gamma_mixture_incompatible_factorisation_error()

function collect_factorisation(::Type{<:GammaMixture{N}}, factorisation::NTuple{R, Tuple{<:Integer}}) where {N, R}
    # 2 * (m, w) + s + out, equivalent to MeanField 
    return (R === 2 * N + 2) ? MeanField() : __gamma_mixture_incompatible_factorisation_error()
end

__gamma_mixture_incompatible_factorisation_error() =
    error("`GammaMixtureNode` supports only following global factorisations: [ $(GammaMixtureNodeFactorisationSupport) ] or manually set to equivalent via constraints")

<<<<<<< HEAD
function ReactiveMP.make_node(::Type{<:GammaMixture{N}}, factorisation::F = MeanField(), meta::M = nothing, pipeline::P = nothing) where {N, F, M, P}
=======
function ReactiveMP.make_node(::Type{<:GammaMixture{N}}, options::FactorNodeCreationOptions) where {N}
>>>>>>> 4a39d48d
    @assert N >= 2 "`GammaMixtureNode` requires at least two mixtures on input"
    out    = NodeInterface(:out, Marginalisation())
    switch = NodeInterface(:switch, Marginalisation())
    as     = ntuple((index) -> IndexedNodeInterface(index, NodeInterface(:a, Marginalisation())), N)
    bs     = ntuple((index) -> IndexedNodeInterface(index, NodeInterface(:b, Marginalisation())), N)

    _factorisation = collect_factorisation(GammaMixture{N}, factorisation(options))
    _meta = collect_meta(GammaMixture{N}, metadata(options))
    _pipeline = collect_pipeline(GammaMixture{N}, getpipeline(options))

    @assert typeof(_factorisation) <: GammaMixtureNodeFactorisationSupport "`GammaMixtureNode` supports only following factorisations: [ $(GammaMixtureNodeFactorisationSupport) ]"

    F = typeof(_factorisation)
    M = typeof(_meta)
    P = typeof(_pipeline)

    return GammaMixtureNode{N, F, M, P}(_factorisation, out, switch, as, bs, _meta, _pipeline)
end

function ReactiveMP.make_node(
    ::Type{<:GammaMixture}, options::FactorNodeCreationOptions, out::AbstractVariable, switch::AbstractVariable, as::NTuple{N, AbstractVariable}, bs::NTuple{N, AbstractVariable}
) where {N}
    node = make_node(GammaMixture{N}, options)

    # out
    out_index = getlastindex(out)
    connectvariable!(node.out, out, out_index)
    setmessagein!(out, out_index, messageout(node.out))

    # switch
    switch_index = getlastindex(switch)
    connectvariable!(node.switch, switch, switch_index)
    setmessagein!(switch, switch_index, messageout(node.switch))

    # as
    foreach(zip(node.as, as)) do (ainterface, avar)
        shape_index = getlastindex(avar)
        connectvariable!(ainterface, avar, shape_index)
        setmessagein!(avar, shape_index, messageout(ainterface))
    end

    # bs
    foreach(zip(node.bs, bs)) do (binterface, bvar)
        rate_index = getlastindex(bvar)
        connectvariable!(binterface, bvar, rate_index)
        setmessagein!(bvar, rate_index, messageout(binterface))
    end

    return node
end<|MERGE_RESOLUTION|>--- conflicted
+++ resolved
@@ -187,11 +187,7 @@
 __gamma_mixture_incompatible_factorisation_error() =
     error("`GammaMixtureNode` supports only following global factorisations: [ $(GammaMixtureNodeFactorisationSupport) ] or manually set to equivalent via constraints")
 
-<<<<<<< HEAD
-function ReactiveMP.make_node(::Type{<:GammaMixture{N}}, factorisation::F = MeanField(), meta::M = nothing, pipeline::P = nothing) where {N, F, M, P}
-=======
 function ReactiveMP.make_node(::Type{<:GammaMixture{N}}, options::FactorNodeCreationOptions) where {N}
->>>>>>> 4a39d48d
     @assert N >= 2 "`GammaMixtureNode` requires at least two mixtures on input"
     out    = NodeInterface(:out, Marginalisation())
     switch = NodeInterface(:switch, Marginalisation())
