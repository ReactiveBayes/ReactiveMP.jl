--- conflicted
+++ resolved
@@ -141,83 +141,6 @@
 
 @average_energy NormalMixture (q_out::Any, q_switch::Any, q_m::ManyOf{N, Any}, q_p::ManyOf{N, Any}) where {N} = begin
     z_bar = probvec(q_switch)
-<<<<<<< HEAD
-    return mapreduce(+, 1:N, init = 0.0) do i
-        return z_bar[i] * score(
-            AverageEnergy(),
-            NormalMeanPrecision,
-            Val{(:out, :μ, :τ)},
-            map((q) -> Marginal(q, false, false, nothing), (q_out, q_m[i], q_p[i])),
-            nothing
-        )
-    end
-end
-
-@average_energy NormalMixture (
-    q_out::Any,
-    q_switch::Any,
-    q_m::NTuple{N, MultivariateGaussianDistributionsFamily},
-    q_p::NTuple{N, Wishart}
-) where {N} = begin
-    z_bar = probvec(q_switch)
-    return mapreduce(+, 1:N, init = 0.0) do i
-        return z_bar[i] * score(
-            AverageEnergy(),
-            MvNormalMeanPrecision,
-            Val{(:out, :μ, :Λ)},
-            map((q) -> Marginal(q, false, false, nothing), (q_out, q_m[i], q_p[i])),
-            nothing
-        )
-    end
-end
-
-@average_energy NormalMixture (
-    q_out::Any,
-    q_switch::Any,
-    q_m::NTuple{N, PointMass{T} where T <: Real},
-    q_p::NTuple{N, PointMass{T} where T <: Real}
-) where {N} = begin
-    z_bar = probvec(q_switch)
-    return mapreduce(+, 1:N, init = 0.0) do i
-        return z_bar[i] * score(
-            AverageEnergy(),
-            NormalMeanPrecision,
-            Val{(:out, :μ, :τ)},
-            map((q) -> Marginal(q, false, false, nothing), (q_out, q_m[i], q_p[i])),
-            nothing
-        )
-    end
-end
-
-@average_energy NormalMixture (
-    q_out::Any,
-    q_switch::Any,
-    q_m::NTuple{N, PointMass{T} where T <: AbstractVector},
-    q_p::NTuple{N, PointMass{T} where T <: AbstractMatrix}
-) where {N} = begin
-    z_bar = probvec(q_switch)
-    return mapreduce(+, 1:N, init = 0.0) do i
-        return z_bar[i] * score(
-            AverageEnergy(),
-            MvNormalMeanPrecision,
-            Val{(:out, :μ, :Λ)},
-            map((q) -> Marginal(q, false, false, nothing), (q_out, q_m[i], q_p[i])),
-            nothing
-        )
-    end
-end
-
-function score(
-    ::Type{T},
-    objective::BetheFreeEnergy,
-    ::FactorBoundFreeEnergy,
-    ::Stochastic,
-    node::NormalMixtureNode{N, MeanField},
-    scheduler
-) where {T <: InfCountingReal, N}
-    skip_strategy = marginal_skip_strategy(objective)
-
-=======
     return mapreduce(+, 1:N; init = 0.0) do i
         return avg_energy_nm(variate_form(q_out), q_out, q_m, q_p, z_bar, i)
     end
@@ -232,7 +155,6 @@
 end
 
 function score(::Type{T}, ::FactorBoundFreeEnergy, ::Stochastic, node::NormalMixtureNode{N, MeanField}, skip_strategy, scheduler) where {T <: CountingReal, N}
->>>>>>> 015dbddf
     stream = combineLatest(
         (
             getmarginal(connectedvar(node.out), skip_strategy) |> schedule_on(scheduler),
