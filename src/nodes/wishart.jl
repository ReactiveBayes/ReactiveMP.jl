
import StatsFuns: logπ
import SpecialFunctions: loggamma
import Distributions: Wishart

@node Wishart Stochastic [out, (ν, aliases = [df]), (S, aliases = [scale])]

<<<<<<< HEAD
@average_energy Wishart (q_out::Any, q_ν::Any, q_S::Any) = begin
    d = size(q_out, 1)
=======
@average_energy Wishart (q_out::Any, q_ν::PointMass, q_S::Any) = begin
    d = dim(q_out)
>>>>>>> d9c107fd

    m_q_ν   = mean(q_ν)
    m_q_S   = mean(q_S)
    m_q_out = mean(q_out)

    return (
        m_q_ν * (mean(logdet, q_S) + d * log(2)) -
        mean(logdet, q_out) * (m_q_ν - d - 1) +
        tr(mean(inv, q_S) * m_q_out) + d * (d - 1) / 2 * logπ
    ) / 2 + mapreduce(i -> loggamma((m_q_ν + 1 - i) / 2), +, 1:d)
end<|MERGE_RESOLUTION|>--- conflicted
+++ resolved
@@ -5,13 +5,8 @@
 
 @node Wishart Stochastic [out, (ν, aliases = [df]), (S, aliases = [scale])]
 
-<<<<<<< HEAD
-@average_energy Wishart (q_out::Any, q_ν::Any, q_S::Any) = begin
+@average_energy Wishart (q_out::Any, q_ν::PointMass, q_S::Any) = begin
     d = size(q_out, 1)
-=======
-@average_energy Wishart (q_out::Any, q_ν::PointMass, q_S::Any) = begin
-    d = dim(q_out)
->>>>>>> d9c107fd
 
     m_q_ν   = mean(q_ν)
     m_q_S   = mean(q_S)
