--- conflicted
+++ resolved
@@ -25,10 +25,5 @@
 end
 
 @average_energy Transition (q_out::Any, q_in::Any, q_a::PointMass) = begin
-<<<<<<< HEAD
     return -probvec(q_out)' * mean(log, q_a) * probvec(q_in)
-end
-=======
-    return -probvec(q_out)' * mean(log,q_a) * probvec(q_in)
-end
->>>>>>> e8c5da9c
+end