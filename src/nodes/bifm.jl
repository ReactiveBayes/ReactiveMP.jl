--- conflicted
+++ resolved
@@ -14,18 +14,12 @@
 end
 
 function BIFMMeta(A::Array{Real, 2}, B::Array{Real, 2}, C::Array{Real, 2})
-<<<<<<< HEAD
-    # todo: check dimensions A, B, C
-    # A: n x n, B: n x m, C: d x n.
-    return BIFMMeta(A, B, C, nothing, nothing, nothing)
-=======
-    # check whether the dimensionality of transition matrices makes sense 
+    # check whether the dimensionality of transition matrices makes sense
     @assert size(A,1) == size(B,1)
     @assert size(A,1) == size(C,2)
 
     # return default Meta data for BIFM node
     return BIFMMeta(A, B, C, nothing, nothing)
->>>>>>> d4246f7e
 end
 
 getA(meta::BIFMMeta)                = meta.A
