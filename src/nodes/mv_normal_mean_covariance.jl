--- conflicted
+++ resolved
@@ -10,12 +10,7 @@
     m_out, v_out   = mean_cov(q_out)
     inv_m_Σ        = mean(cholinv, q_Σ)
 
-<<<<<<< HEAD
-    result =
-        zero(promote_type(eltype(m_mean), eltype(m_out), eltype(inv_m_Σ)))
-=======
     result = zero(promote_type(eltype(m_mean), eltype(m_out), eltype(inv_m_Σ)))
->>>>>>> fd3b2529
     result += mean(logdet, q_Σ)
     result += dim * log2π
     @inbounds for k1 in 1:dim, k2 in 1:dim   # optimize trace operation (indices can be interchanges because of symmetry)
