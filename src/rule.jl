--- conflicted
+++ resolved
@@ -227,9 +227,6 @@
     end
 end
 
-<<<<<<< HEAD
-function rule_function_expression(body::Function, fuppertype, on_type, vconstraint, m_names, m_types, q_names, q_types, metatype, whereargs)
-=======
 function rule_function_expression(
     body::Function,
     fuppertype,
@@ -243,7 +240,6 @@
     whereargs
 )
     nodevar = gensym(:node)
->>>>>>> 4a39d48d
     return quote
         function ReactiveMP.rule(
             fform::$(fuppertype),
@@ -263,12 +259,6 @@
     end
 end
 
-<<<<<<< HEAD
-function marginalrule_function_expression(body::Function, fuppertype, on_type, m_names, m_types, q_names, q_types, metatype, whereargs)
-    return quote
-        function ReactiveMP.marginalrule(
-            fform::$(fuppertype), on::$(on_type), messages_names::$(m_names), messages::$(m_types), marginals_names::$(q_names), marginals::$(q_types), meta::$(metatype), __node
-=======
 function marginalrule_function_expression(
     body::Function,
     fuppertype,
@@ -291,7 +281,6 @@
             marginals::$(q_types),
             meta::$(metatype),
             $nodevar
->>>>>>> 4a39d48d
         ) where {$(whereargs...)}
             local getnode = () -> $nodevar
             local getnodefn = (args...) -> ReactiveMP.nodefunction($nodevar, args...)
@@ -423,9 +412,6 @@
     on_arg = call_rule_macro_construct_on_arg(on_type, on_index)
 
     output = quote
-<<<<<<< HEAD
-        ReactiveMP.rule($fbottomtype, $on_arg, $(vconstraint)(), $m_names_arg, $m_values_arg, $q_names_arg, $q_values_arg, $meta, nothing)
-=======
         ReactiveMP.rule(
             $fbottomtype,
             $on_arg,
@@ -437,7 +423,6 @@
             $meta,
             $node
         )
->>>>>>> 4a39d48d
     end
 
     return esc(output)
@@ -633,9 +618,6 @@
     on_arg = call_rule_macro_construct_on_arg(on_type, on_index)
 
     output = quote
-<<<<<<< HEAD
-        ReactiveMP.marginalrule($fbottomtype, $on_arg, $m_names_arg, $m_values_arg, $q_names_arg, $q_values_arg, $meta, nothing)
-=======
         ReactiveMP.marginalrule(
             $fbottomtype,
             $on_arg,
@@ -646,7 +628,6 @@
             $meta,
             $node
         )
->>>>>>> 4a39d48d
     end
 
     return esc(output)
