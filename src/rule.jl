export rule, marginalrule
export @rule, @marginalrule
export @call_rule, @call_marginalrule

using MacroTools
using .MacroHelpers

import Base: showerror

"""
    rule(fform, on, vconstraint, mnames, messages, qnames, marginals, meta, __node)

This function is used to compute an outbound message for a given node

# Arguments

- `fform`: Functional form of the node in form of a type of the node, e.g. `::Type{ <: NormalMeanVariance }` or `::typeof(+)`
- `on`: Outbound interface's tag for which a message has to be computed, e.g. `::Type{ Val{:out} }` or `::Type{ Val{:μ} }`
- `vconstraint`: Variable constraints for an outbound interface, e.g. `Marginalisation` or `MomentMatching`
- `mnames`: Ordered messages names in form of the Val type, eg. `::Type{ Val{ (:mean, :precision) } }`
- `messages`: Tuple of message of the same length as `mnames` used to compute an outbound message
- `qnames`: Ordered marginal names in form of the Val type, eg. `::Type{ Val{ (:mean, :precision) } }`
- `marginals`: Tuple of marginals of the same length as `qnames` used to compute an outbound message
- `meta`: Extra meta information
- `__node`: Node reference

See also: [`@rule`](@ref), [`marginalrule`](@ref), [`@marginalrule`](@ref)
"""
function rule end

"""
    marginalrule(fform, on, mnames, messages, qnames, marginals, meta, __node)

This function is used to compute a local joint marginal for a given node

# Arguments

- `fform`: Functional form of the node in form of a type of the node, e.g. `::Type{ <: NormalMeanVariance }` or `::typeof(+)`
- `on`: Local joint marginal tag , e.g. `::Type{ Val{ :mean_precision } }` or `::Type{ Val{ :out_mean_precision } }`
- `mnames`: Ordered messages names in form of the Val type, eg. `::Type{ Val{ (:mean, :precision) } }`
- `messages`: Tuple of message of the same length as `mnames` used to compute an outbound message
- `qnames`: Ordered marginal names in form of the Val type, eg. `::Type{ Val{ (:mean, :precision) } }`
- `marginals`: Tuple of marginals of the same length as `qnames` used to compute an outbound message
- `meta`: Extra meta information
- `__node`: Node reference

See also: [`rule`](@ref), [`@rule`](@ref) [`@marginalrule`](@ref)
"""
function marginalrule end

# Macro code

"""
    rule_macro_parse_on_tag(expression)

Do not use this function directly. This function is private and does not belong to the public API.

This function is used to parse an `on` tag for message rules and marginal rules specification. 

```
@rule MvNormalMeanPrecision(:out, Marginalisation) (...) = begin 
                            ^^^^
                            `on` tag
    ...
end
```

or 

```
@rule NormalMixture((:m, k), Marginalisation) (...) = begin 
                    ^^^^^^^
                    `on` tag
    ...
end
```

Accepts either a quoted symbol expressions or a (name, index) tuple expression. Returns name expression, index expression and index initialisation expression.

See also: [`@rule`](@ref)
"""
function rule_macro_parse_on_tag(on)
    if @capture(on, :name_)
        # First we check on just quoted symbol expression
        # If captures index exression and index initilisation expression are `nothing`
        return :(Type{Val{$(QuoteNode(name))}}), nothing, nothing
    elseif @capture(on, (:name_, index_Symbol))
        return :(Tuple{Val{$(QuoteNode(name))}, Int}), index, :($index = on[2])
    elseif @capture(on, (:name_, k_ = index_Int))
        return :(Tuple{Val{$(QuoteNode(name))}, Int}),
        index,
        :(error("`k = ...` syntax in the edge specification is only allowed in the `@call_rule` and `@call_marginalrule` macros"))
    else
        error(
            "Error in macro. `on` specification is incorrect: $(on). Must be either a quoted symbol expression (e.g. `:out` or `:mean`) or tuple expression with quoted symbol and index identifier (e.g. `(:m, k)` or `(:w, k)`)"
        )
    end
end

"""
    rule_macro_parse_fn_args(inputs; specname, prefix, proxy)

Do not use this function directly. This function is private and does not belong to the public API.

This function is used to parse an `arguments` tuple for message rules and marginal rules specification. 

```
@rule MvNormalMeanPrecision(:out, Marginalisation) (m_μ::NormalMeanPrecision, m_τ::PointMass) = begin 
                                                   ^^^^^^^^^^^^^^^^^^^^^^^^^^^^^^^^^^^^^^^^^^
                                                   `arguments` vector
    ...
end
```

Accepts a vector of (name, type) elements, specname, name prefix and proxy type. 
Returns parsed names without prefix, proxied types and initialisation code block.

See also: [`@rule`](@ref)
"""
function rule_macro_parse_fn_args(inputs; specname, prefix, proxy)
    # First we filter out only prefixed arguments
    finputs = filter((i) -> startswith(string(first(i)), string(prefix)), inputs)

    lprefix = length(string(prefix))

    # We extract names and types
    names = map(first, finputs)
    types = map(last, finputs)

    # Check that all arguments have proper names and not only a single prefix in it
    @assert all((n) -> length(string(n)) > lprefix, names) || error("Empty $(specname) name found in arguments")

    # Initialisation block is simply a `getdata` call from `specname` for each argument
    init_block = map(enumerate(names)) do (index, iname)
        return :($(iname) = getdata($(specname)[$(index)]))
    end

    # We return names in form of a `Type{ Val{ (:name1, :name2, ...) } }`
    # We return types in form of a `Tuple{ ProxyType{ <: type1 }, ProxyType{ <: type2 } }`
    out_names = if isempty(names)
        :Nothing
    else
        :(Type{Val{$(Expr(:tuple, map(n -> QuoteNode(Symbol(string(n)[(lprefix + 1):end])), names)...))}})
    end
    out_types = isempty(types) ? :Nothing : :(Tuple{$(map((t) -> MacroHelpers.proxy_type(proxy, t), types)...)})

    return out_names, out_types, init_block
end

"""
    call_rule_macro_parse_fn_args(inputs; specname, prefix, proxy)

Do not use this function directly. This function is private and does not belong to the public API.

This function is used to parse an `arguments` tuple for message and marginal calling rules specification. 

```
@call_rule MvNormalMeanPrecision(:out, Marginalisation) (m_μ = NormalMeanPrecision(...), m_τ = PointMass(...)) = begin 
                                                        ^^^^^^^^^^^^^^^^^^^^^^^^^^^^^^^^^^^^^^^^^^^^^^^^^^^^^^
                                                        `arguments` vector
    ...
end
```

Accepts a vector of (name, value) elements, specname, name prefix and proxy type. 
Returns parsed names without prefix and proxied values

See also: [`@rule`](@ref)
"""
function call_rule_macro_parse_fn_args(inputs; specname, prefix, proxy)
    finputs = filter((i) -> startswith(string(first(i)), string(prefix)), inputs)

    lprefix = length(string(prefix))
    names   = map(first, finputs)
    values  = map(last, finputs)

    @assert all((n) -> length(string(n)) > lprefix, names) || error("Empty $(specname) name found in arguments")

    # ManyOf are special cases
    function apply_proxy(any, proxy)
        if any isa Expr && any.head === :call && (any.args[1] === :ManyOf || any.args[1] == :(ReactiveMP.ManyOf))
            argsvar = gensym(:ManyOf)
            return quote
                let
                    local $argsvar = ($(any.args[2:end]...),)
                    if length($argsvar) === 1 && first($argsvar) isa Tuple
                        ReactiveMP.ManyOf(map(element -> $(apply_proxy(:element, proxy)), first($argsvar)))
                    else
                        ReactiveMP.ManyOf(($(map(v -> apply_proxy(v, proxy), any.args[2:end])...),))
                    end
                end
            end
            return :(ReactiveMP.ManyOf(($(map(v -> apply_proxy(v, proxy), any.args[2:end])...),)))
        end
        return :($(proxy)($any, false, false))
    end

    names_arg  = isempty(names) ? :nothing : :(Val{$(Expr(:tuple, map(n -> QuoteNode(Symbol(string(n)[(lprefix + 1):end])), names)...))})
    values_arg = isempty(names) ? :nothing : :($(map(v -> apply_proxy(v, proxy), values)...),)

    return names_arg, values_arg
end

call_rule_macro_construct_on_arg(on_type, on_index::Nothing) = MacroHelpers.bottom_type(on_type)

function call_rule_macro_construct_on_arg(on_type, on_index::Int)
    bottomtype = MacroHelpers.bottom_type(on_type)
    if @capture(bottomtype, Tuple{Val{R_}, Int})
        return :((Val($R), $on_index))
    else
        error("Internal indexed call rule error: Invalid `on_type` in the `call_rule_macro_construct_on_arg` function.")
    end
end

function rule_function_expression(body::Function, fuppertype, on_type, vconstraint, m_names, m_types, q_names, q_types, metatype, whereargs)
    return quote
        function ReactiveMP.rule(
            fform::$(fuppertype),
            on::$(on_type),
            vconstraint::$(vconstraint),
            messages_names::$(m_names),
            messages::$(m_types),
            marginals_names::$(q_names),
            marginals::$(q_types),
            meta::$(metatype),
            __node
        ) where {$(whereargs...)}
            $(body())
        end
    end
end

function marginalrule_function_expression(body::Function, fuppertype, on_type, m_names, m_types, q_names, q_types, metatype, whereargs)
    return quote
        function ReactiveMP.marginalrule(
            fform::$(fuppertype), on::$(on_type), messages_names::$(m_names), messages::$(m_types), marginals_names::$(q_names), marginals::$(q_types), meta::$(metatype), __node
        ) where {$(whereargs...)}
            $(body())
        end
    end
end

import .MacroHelpers

"""
    Documentation placeholder
"""
macro rule(fform, lambda)
    @capture(fform, fformtype_(on_, vconstraint_, options__)) ||
        error("Error in macro. Functional form specification should in the form of 'fformtype_(on_, vconstraint_, options__)'")

    @capture(lambda, (args_ where {whereargs__} = body_) | (args_ = body_)) || error("Error in macro. Lambda body specification is incorrect")

    @capture(args, (inputs__, meta::metatype_) | (inputs__,)) || error("Error in macro. Lambda body arguments speicifcation is incorrect")

    fuppertype                       = MacroHelpers.upper_type(fformtype)
    on_type, on_index, on_index_init = rule_macro_parse_on_tag(on)
    whereargs                        = whereargs === nothing ? [] : whereargs
    metatype                         = metatype === nothing ? :Any : metatype

    options = map(options) do option
        @capture(option, name_ = value_) || error("Error in macro. Option specification '$(option)' is incorrect")x
        return (name, value)
    end

    inputs = map(inputs) do input
        @capture(input, iname_::itype_) || error("Error in macro. Input $(input) is incorrect")
        return (iname, itype)
    end

<<<<<<< HEAD
    m_names, m_types, m_init_block = rule_macro_parse_fn_args(inputs; specname = :messages, prefix = :m_, proxy = :(ReactiveMP.Message))
    q_names, q_types, q_init_block = rule_macro_parse_fn_args(inputs; specname = :marginals, prefix = :q_, proxy = :(ReactiveMP.Marginal))
=======
    m_names, m_types, m_init_block = rule_macro_parse_fn_args(inputs, specname = :messages, prefix = :m_, proxy = :(ReactiveMP.Message))
    q_names, q_types, q_init_block = rule_macro_parse_fn_args(inputs, specname = :marginals, prefix = :q_, proxy = :(ReactiveMP.Marginal))
>>>>>>> e97f3507

    output = quote
        $(
            rule_function_expression(fuppertype, on_type, vconstraint, m_names, m_types, q_names, q_types, metatype, whereargs) do
                return quote
                    $(on_index_init)
                    $(m_init_block...)
                    $(q_init_block...)
                    $(body)
                end
            end
        )
    end

    foreach(options) do option

        # Symmetrical option
        if first(option) === :symmetrical
            @capture(last(option), [names__]) || error("Invalid symmetrical names specification. Name should be a symbol.")

            @assert length(names) > 1 "Invalid symmetrical names specification. Length of names should be greater than 1."

            names = map(names) do name
                @capture(name, :s_) || error("Invalid symmetrical name specification. Name should be a symbol.")
                return s
            end

            indices = map(names) do name
                return findfirst(input -> isequal(string("m_", name), string(first(input))) || isequal(string("q_", name), string(first(input))), inputs)
            end

            foreach(enumerate(indices)) do (i, index)
                @assert index !== nothing "Name $(names[i]) does not exist in arguments list"
            end

            prefixes = map(index -> string(first(inputs[index]))[1:2], indices)

            @assert length(Set(prefixes)) === 1 "It is not possible to mix symmetric arguments from messages and marginals"

            prefix = first(prefixes)
            swaps  = Iterators.flatten(map(i -> map(j -> (indices[i], indices[j]), (i + 1):length(indices)), 1:length(indices)))

            is_messages  = isequal(prefix, "m_")
            is_marginals = isequal(prefix, "q_")

            foreach(swaps) do swap
                messages  = is_messages ? MacroHelpers.rearranged_tuple(:messages, length(m_init_block), swap) : :(messages)
                marginals = is_marginals ? MacroHelpers.rearranged_tuple(:marginals, length(m_init_block), swap) : :(marginals)

                swapped_m_types = is_messages ? :(Tuple{$(swapped(m_types.args[2:end], first(swap), last(swap))...)}) : m_types
                swapped_q_types = is_marginals ? :(Tuple{$(swapped(q_types.args[2:end], first(swap), last(swap))...)}) : q_types

                @assert !is_messages || swapped_m_types != m_types "Message types are the same after arguments swap for indices = $(swap)"
                @assert !is_marginals || swapped_q_types != q_types "Marginal types are the same after arguments swap for indices = $(swap)"

                output = quote
                    $output
                    $(
                        rule_function_expression(fuppertype, on_type, vconstraint, m_names, swapped_m_types, q_names, swapped_q_types, metatype, whereargs) do
                            return :(ReactiveMP.rule(fform, on, vconstraint, messages_names, $(messages), marginals_names, $(marginals), meta, __node))
                        end
                    )
                end
            end
        else
            error("Unknown option: $(first(option)) in rule specification")
        end
    end

    return esc(output)
end

macro call_rule(fform, args)
    @capture(fform, fformtype_(on_, vconstraint_)) || error("Error in macro. Functional form specification should in the form of 'fformtype_(on_, vconstraint_)'")

    @capture(args, (inputs__, meta = meta_) | (inputs__,)) || error("Error in macro. Arguments specification is incorrect")

    fuppertype                       = MacroHelpers.upper_type(fformtype)
    fbottomtype                      = MacroHelpers.bottom_type(fformtype)
    on_type, on_index, on_index_init = rule_macro_parse_on_tag(on)

    inputs = map(inputs) do input
        @capture(input, iname_ = ivalue_) || error("Error in macro. Argument $(input) is incorrect")
        return (iname, ivalue)
    end

    m_names_arg, m_values_arg = call_rule_macro_parse_fn_args(inputs; specname = :messages, prefix = :m_, proxy = :(ReactiveMP.Message))
    q_names_arg, q_values_arg = call_rule_macro_parse_fn_args(inputs; specname = :marginals, prefix = :q_, proxy = :(ReactiveMP.Marginal))

    on_arg = call_rule_macro_construct_on_arg(on_type, on_index)

    output = quote
        ReactiveMP.rule($fbottomtype, $on_arg, $(vconstraint)(), $m_names_arg, $m_values_arg, $q_names_arg, $q_values_arg, $meta, nothing)
    end

    return esc(output)
end

"""
    Documentation placeholder
"""
macro test_rules(options, on, test_sequence)
    @capture(options, [option_entries__]) || error("Invalid options specification. Options should be in the form on an array.")

    with_float_conversions = false

    float64_atol  = 1e-12
    float32_atol  = 1e-6
    bigfloat_atol = 1e-12

    foreach(option_entries) do option_entry
        @capture(option_entry, (key_ = value_)) || error("Invalid option entry specification: $(option_entry). Option entry should be in the form of a 'key = value' pair.")
        if key === :with_float_conversions
            if value === :true
                with_float_conversions = true
            elseif value === :false
                with_float_conversions = false
            else
                error("Unknown value $(value) for option $(key). Can be either true or false.")
            end
        elseif key === :atol
            float64_atol  = float(value)
            float32_atol  = float(value)
            bigfloat_atol = float(value)
        elseif key === :float64_atol
            float64_atol = float(value)
        elseif key === :float32_atol
            float32_atol = float(value)
        elseif key === :bigfloat_atol
            bigfloat_atol = float(value)
        else
            error("Unknown option $(key)")
        end
    end

    @capture(test_sequence, [test_sequence_entries__]) || error("Invalid test sequence specification. Test sequence should be in the form of an array.")

    block      = Expr(:block)
    block.args = map(test_sequence_entries) do test_entry
        @capture(test_entry, (input = input_, output = output_)) || error("Invalid test entry specification: $(test_entry). Test entry should be in the form of a named tuple (input = ..., output = ...).")

        test_rule      = Expr(:block)
        test_output_s  = gensym()
        test_rule.args = [quote
            begin
                local $test_output_s = ReactiveMP.@call_rule($on, $input)
                @test ReactiveMP.custom_isapprox($test_output_s, $output; atol = $float64_atol)
                @test ReactiveMP.is_typeof_equal($test_output_s, $output)
            end
        end]

        if with_float_conversions
            @capture(input, (input_entries__,)) || error("Invalid input entries. Input entries should be in the form of a named tuple. ")

            # We filter out indices only for inputs that start with 'm_' or 'q_'
            inputs = map(first, filter(collect(enumerate(input_entries))) do i
                @capture(i[2], (key_ = value_))
                if key !== nothing
                    skey = string(key)
                    return startswith(skey, "m_") || startswith(skey, "q_")
                end
                return false
            end)

            function powerset(x::Vector{T}) where {T}
                result = Vector{T}[[]]
                for elem in x, j in eachindex(result)
                    push!(result, [result[j]; elem])
                end
                result
            end

            # Here we create all subsets of a input set, to modify their eltype
            indices_power_set = filter(!isempty, powerset(inputs))

            # We create a modified testset for Float32 inputs
            modified_f32_inputs = map(indices_power_set) do set
                cinput = deepcopy(input)
                for index in set
                    cinput.args[index].args[2] = MacroHelpers.expression_convert_eltype(Float32, cinput.args[index].args[2])
                end
                return (cinput, length(set) === length(inputs))
            end

            for m_f32_input in modified_f32_inputs
                m_f32_output = m_f32_input[2] ? MacroHelpers.expression_convert_eltype(Float32, output) : output
                output_s = gensym()
                push!(test_rule.args, quote
                    begin
                        local $output_s = ReactiveMP.@call_rule($on, $(m_f32_input[1]))
                        @test ReactiveMP.custom_isapprox($output_s, $m_f32_output; atol = $float32_atol)
                        @test ReactiveMP.is_typeof_equal($output_s, $m_f32_output)
                    end
                end)
            end

            # We create a modified testset for BigFloat inputs
            modified_bigf_inputs = map(indices_power_set) do set
                cinput = deepcopy(input)
                for index in set
                    cinput.args[index].args[2] = MacroHelpers.expression_convert_eltype(BigFloat, cinput.args[index].args[2])
                end
                return (cinput, true)
            end

            for m_bigf_input in modified_bigf_inputs
                m_bigf_output = m_bigf_input[2] ? MacroHelpers.expression_convert_eltype(BigFloat, output) : output
                output_s = gensym()
                push!(test_rule.args, quote
                    begin
                        local $output_s = ReactiveMP.@call_rule($on, $(m_bigf_input[1]))
                        @test ReactiveMP.custom_isapprox($output_s, $m_bigf_output; atol = $bigfloat_atol)
                        @test ReactiveMP.is_typeof_equal($output_s, $m_bigf_output)
                    end
                end)
            end
        end

        return test_rule
    end

    return esc(block)
end

macro test_rules(on, test_sequence)
    return :(@test_rules [] $on $test_sequence)
end

"""
    Documentation placeholder
"""
macro marginalrule(fform, lambda)
    @capture(fform, fformtype_(on_)) || error("Error in macro. Functional form specification should in the form of 'fformtype_(on_)'")

    @capture(lambda, (args_ where {whereargs__} = body_) | (args_ = body_)) || error("Error in macro. Lambda body specification is incorrect")

    @capture(args, (inputs__, meta::metatype_) | (inputs__,)) || error("Error in macro. Lambda body arguments speicifcation is incorrect")

    fuppertype                       = MacroHelpers.upper_type(fformtype)
    on_type, on_index, on_index_init = rule_macro_parse_on_tag(on)
    whereargs                        = whereargs === nothing ? [] : whereargs
    metatype                         = metatype === nothing ? :Any : metatype

    inputs = map(inputs) do input
        @capture(input, iname_::itype_) || error("Error in macro. Input $(input) is incorrect")
        return (iname, itype)
    end

    m_names, m_types, m_init_block = rule_macro_parse_fn_args(inputs; specname = :messages, prefix = :m_, proxy = :(ReactiveMP.Message))
    q_names, q_types, q_init_block = rule_macro_parse_fn_args(inputs; specname = :marginals, prefix = :q_, proxy = :(ReactiveMP.Marginal))

    output = quote
        $(
            marginalrule_function_expression(fuppertype, on_type, m_names, m_types, q_names, q_types, metatype, whereargs) do
                return quote
                    $(on_index_init)
                    $(m_init_block...)
                    $(q_init_block...)
                    $(body)
                end
            end
        )
    end

    return esc(output)
end

macro call_marginalrule(fform, args)
    @capture(fform, fformtype_(on_)) || error("Error in macro. Functional form specification should in the form of 'fformtype_(on_)'")

    @capture(args, (inputs__, meta = meta_) | (inputs__,)) || error("Error in macro. Arguments specification is incorrect")

    fuppertype                       = MacroHelpers.upper_type(fformtype)
    fbottomtype                      = MacroHelpers.bottom_type(fformtype)
    on_type, on_index, on_index_init = rule_macro_parse_on_tag(on)

    inputs = map(inputs) do input
        @capture(input, iname_ = ivalue_) || error("Error in macro. Argument $(input) is incorrect")
        return (iname, ivalue)
    end

    m_names_arg, m_values_arg = call_rule_macro_parse_fn_args(inputs; specname = :messages, prefix = :m_, proxy = :(ReactiveMP.Message))
    q_names_arg, q_values_arg = call_rule_macro_parse_fn_args(inputs; specname = :marginals, prefix = :q_, proxy = :(ReactiveMP.Marginal))

    on_arg = call_rule_macro_construct_on_arg(on_type, on_index)

    output = quote
        ReactiveMP.marginalrule($fbottomtype, $on_arg, $m_names_arg, $m_values_arg, $q_names_arg, $q_values_arg, $meta, nothing)
    end

    return esc(output)
end

"""
    Documentation placeholder
"""
macro test_marginalrules(options, on, test_sequence)
    @capture(options, [option_entries__]) || error("Invalid options specification. Options should be in the form on an array.")

    with_float_conversions = false

    float64_atol  = 1e-12
    float32_atol  = 1e-6
    bigfloat_atol = 1e-12

    foreach(option_entries) do option_entry
        @capture(option_entry, (key_ = value_)) || error("Invalid option entry specification: $(option_entry). Option entry should be in the form of a 'key = value' pair.")
        if key === :with_float_conversions
            if value === :true
                with_float_conversions = true
            elseif value === :false
                with_float_conversions = false
            else
                error("Unknown value $(value) for option $(key). Can be either true or false.")
            end
        elseif key === :atol
            float64_atol  = float(value)
            float32_atol  = float(value)
            bigfloat_atol = float(value)
        elseif key === :float64_atol
            float64_atol = float(value)
        elseif key === :float32_atol
            float32_atol = float(value)
        elseif key === :bigfloat_atol
            bigfloat_atol = float(value)
        else
            error("Unknown option $(key)")
        end
    end

    @capture(test_sequence, [test_sequence_entries__]) || error("Invalid test sequence specification. Test sequence should be in the form of an array.")

    block      = Expr(:block)
    block.args = map(test_sequence_entries) do test_entry
        @capture(test_entry, (input = input_, output = output_)) || error("Invalid test entry specification: $(test_entry). Test entry should be in the form of a named tuple (input = ..., output = ...).")

        test_rule      = Expr(:block)
        test_output_s  = gensym()
        test_rule.args = [quote
            begin
                local $test_output_s = ReactiveMP.@call_marginalrule($on, $input)
                @test ReactiveMP.custom_isapprox($test_output_s, $output; atol = $float64_atol)
                @test ReactiveMP.is_typeof_equal($test_output_s, $output)
            end
        end]

        if with_float_conversions
            @capture(input, (input_entries__,)) || error("Invalid input entries. Input entries should be in the form of a named tuple. ")

            # We filter out indices only for inputs that start with 'm_' or 'q_'
            inputs = map(first, filter(collect(enumerate(input_entries))) do i
                @capture(i[2], (key_ = value_))
                if key !== nothing
                    skey = string(key)
                    return startswith(skey, "m_") || startswith(skey, "q_")
                end
                return false
            end)

            function powerset(x::Vector{T}) where {T}
                result = Vector{T}[[]]
                for elem in x, j in eachindex(result)
                    push!(result, [result[j]; elem])
                end
                result
            end

            # Here we create all subsets of a input set, to modify their eltype
            indices_power_set = filter(!isempty, powerset(inputs))

            # We create a modified testset for Float32 inputs
            modified_f32_inputs = map(indices_power_set) do set
                cinput = deepcopy(input)
                for index in set
                    cinput.args[index].args[2] = MacroHelpers.expression_convert_eltype(Float32, cinput.args[index].args[2])
                end
                return (cinput, length(set) === length(inputs))
            end

            for m_f32_input in modified_f32_inputs
                m_f32_output = m_f32_input[2] ? MacroHelpers.expression_convert_eltype(Float32, output) : output
                output_s = gensym()
                push!(test_rule.args, quote
                    begin
                        local $output_s = ReactiveMP.@call_marginalrule($on, $(m_f32_input[1]))
                        @test ReactiveMP.custom_isapprox($output_s, $m_f32_output; atol = $float32_atol)
                        # @test ReactiveMP.is_typeof_equal($output_s, $m_f32_output) # broken
                    end
                end)
            end

            # We create a modified testset for BigFloat inputs
            modified_bigf_inputs = map(indices_power_set) do set
                cinput = deepcopy(input)
                for index in set
                    cinput.args[index].args[2] = MacroHelpers.expression_convert_eltype(BigFloat, cinput.args[index].args[2])
                end
                return (cinput, true)
            end

            for m_bigf_input in modified_bigf_inputs
                m_bigf_output = m_bigf_input[2] ? MacroHelpers.expression_convert_eltype(BigFloat, output) : output
                output_s = gensym()
                push!(test_rule.args, quote
                    begin
                        local $output_s = ReactiveMP.@call_marginalrule($on, $(m_bigf_input[1]))
                        @test ReactiveMP.custom_isapprox($output_s, $m_bigf_output; atol = $bigfloat_atol)
                        # @test ReactiveMP.is_typeof_equal($output_s, $m_bigf_output) # broken
                    end
                end)
            end
        end

        return test_rule
    end

    return esc(block)
end

macro test_marginalrules(on, test_sequence)
    return :(@test_marginalrules [] $on $test_sequence)
end

# Errors 

mutable struct NodeErrorStub
    counter::Int
end

NodeErrorStub() = NodeErrorStub(0)

interfaceindices(stub::NodeErrorStub, iname::Symbol)                       = (interfaceindex(stub, iname),)
interfaceindices(stub::NodeErrorStub, inames::NTuple{N, Symbol}) where {N} = map(iname -> interfaceindex(stub, iname), inames)

function interfaceindex(stub::NodeErrorStub, iname::Symbol)
    stub.counter = stub.counter + 1
    return stub.counter
end

function interfaces(stub::NodeErrorStub)
    return fill(nothing, stub.counter)
end

rule_method_error_extract_fform(f::Function) = string("typeof(", f, ")")
rule_method_error_extract_fform(f)           = string(f)

rule_method_error_extract_on(::Type{Val{T}}) where {T}              = string(":", T)
rule_method_error_extract_on(::Type{Tuple{Val{T}, Int}}) where {T}  = string("(", rule_method_error_extract_on(Val{T}), ", k)")
rule_method_error_extract_on(::Type{Tuple{Val{T}, N}}) where {T, N} = string("(", rule_method_error_extract_on(Val{T}), ", ", convert(Int, N), ")")
rule_method_error_extract_on(::Tuple{Val{T}, Int}) where {T}        = string("(", rule_method_error_extract_on(Val{T}), ", k)")
rule_method_error_extract_on(::Tuple{Val{T}, N}) where {T, N}       = string("(", rule_method_error_extract_on(Val{T}), ", ", convert(Int, N), ")")

rule_method_error_extract_vconstraint(something) = typeof(something)

rule_method_error_extract_names(::Type{Val{T}}) where {T} = map(sT -> __extract_val_type(split_underscored_symbol(Val{sT})), T)
rule_method_error_extract_names(::Nothing)                = ()

rule_method_error_extract_types(t::Tuple)   = map(e -> nameof(typeofdata(e)), t)
rule_method_error_extract_types(t::Nothing) = ()

rule_method_error_extract_meta(something) = string("meta::", typeof(something))
rule_method_error_extract_meta(::Nothing) = ""

struct RuleMethodError
    fform
    on
    vconstraint
    mnames
    messages
    qnames
    marginals
    meta
    node
end

rule(fform, on, vconstraint, mnames, messages, qnames, marginals, meta, __node) = throw(RuleMethodError(fform, on, vconstraint, mnames, messages, qnames, marginals, meta, __node))

function Base.showerror(io::IO, error::RuleMethodError)
    print(io, "RuleMethodError: no method matching rule for the given arguments")

    node = error.node !== nothing ? error.node : NodeErrorStub()

    spec_fform       = rule_method_error_extract_fform(error.fform)
    spec_on          = rule_method_error_extract_on(error.on)
    spec_vconstraint = rule_method_error_extract_vconstraint(error.vconstraint)

    m_names   = rule_method_error_extract_names(error.mnames)
    m_indices = map(n -> TupleTools.maximum(interfaceindices(node, n)), m_names)
    q_names   = rule_method_error_extract_names(error.qnames)
    q_indices = map(n -> TupleTools.maximum(interfaceindices(node, n)), q_names)

    spec_m_names = map(e -> string("m_", join(e, "_")), m_names)
    spec_m_types = rule_method_error_extract_types(error.messages)
    spec_q_names = map(e -> string("q_", join(e, "_")), q_names)
    spec_q_types = rule_method_error_extract_types(error.marginals)

    if isempty(intersect(Set(m_indices), Set(q_indices)))
        spec_m = map(m -> string(m[1], "::", m[2]), zip(spec_m_names, spec_m_types))
        spec_q = map(q -> string(q[1], "::", q[2]), zip(spec_q_names, spec_q_types))

        spec = Vector(undef, 2length(interfaces(node)))

        fill!(spec, nothing)

        for (i, j) in enumerate(m_indices)
            spec[2j - 1] = spec_m[i]
        end

        for (i, j) in enumerate(q_indices)
            spec[2j] = spec_q[i]
        end

        filter!(!isnothing, spec)

        arguments_spec = join(spec, ", ")
        meta_spec      = rule_method_error_extract_meta(error.meta)

        possible_fix_definition = """
        @rule $(spec_fform)($spec_on, $spec_vconstraint) ($arguments_spec, $meta_spec) = begin 
            return ...
        end
        """

        println(io, "\n\nPossible fix, define:\n")
        println(io, possible_fix_definition)
    else
<<<<<<< HEAD
        println(io, "\n\n[WARN]: Non-standard rule layout found! Possible fix, define rule with the following arguments:\n")
        println(io, "rule.fform: ", error.fform)
        println(io, "rule.on: ", error.on)
        println(io, "rule.vconstraint: ", error.vconstraint)
=======
        println(
            io,
            "\n\n[WARN]: Non-standard rule layout found! Possible fix, define rule with the following arguments:\n"
        )
        println(io, "rule.fform: ", spec_fform)
        println(io, "rule.on: ", spec_on)
        println(io, "rule.vconstraint: ", spec_vconstraint)
>>>>>>> e97f3507
        println(io, "rule.mnames: ", error.mnames)
        println(io, "rule.messages: ", error.messages)
        println(io, "rule.qnames: ", error.qnames)
        println(io, "rule.marginals: ", error.marginals)
        println(io, "rule.meta: ", error.meta)
    end
end

struct MarginalRuleMethodError
    fform
    on
    mnames
    messages
    qnames
    marginals
    meta
    node
end

marginalrule(fform, on, mnames, messages, qnames, marginals, meta, __node) = throw(MarginalRuleMethodError(fform, on, mnames, messages, qnames, marginals, meta, __node))

function Base.showerror(io::IO, error::MarginalRuleMethodError)
    print(io, "MarginalRuleMethodError: no method matching rule for the given arguments")
    node = error.node !== nothing ? error.node : NodeErrorStub()

    spec_fform = rule_method_error_extract_fform(error.fform)
    spec_on    = rule_method_error_extract_on(error.on)

    m_names   = rule_method_error_extract_names(error.mnames)
    m_indices = map(n -> TupleTools.maximum(interfaceindices(node, n)), m_names)
    q_names   = rule_method_error_extract_names(error.qnames)
    q_indices = map(n -> TupleTools.maximum(interfaceindices(node, n)), q_names)

    spec_m_names = map(e -> string("m_", join(e, "_")), m_names)
    spec_m_types = rule_method_error_extract_types(error.messages)
    spec_q_names = map(e -> string("q_", join(e, "_")), q_names)
    spec_q_types = rule_method_error_extract_types(error.marginals)

    spec_m = map(m -> string(m[1], "::", m[2]), zip(spec_m_names, spec_m_types))
    spec_q = map(q -> string(q[1], "::", q[2]), zip(spec_q_names, spec_q_types))

    spec = Vector(undef, 2length(interfaces(node)))

    if isempty(intersect(Set(m_indices), Set(q_indices)))
        fill!(spec, nothing)

        for (i, j) in enumerate(m_indices)
            spec[2j - 1] = spec_m[i]
        end

        for (i, j) in enumerate(q_indices)
            spec[2j] = spec_q[i]
        end

        filter!(!isnothing, spec)

        arguments_spec = join(spec, ", ")
        meta_spec      = rule_method_error_extract_meta(error.meta)

        possible_fix_definition = """
        @marginalrule $(spec_fform)(:$spec_on) ($arguments_spec, $meta_spec) = begin 
            return ...
        end
        """

        println(io, "\n\nPossible fix, define:\n")
        println(io, possible_fix_definition)
    else
<<<<<<< HEAD
        println(io, "\n\n[WARN]: Non-standard rule layout found! Possible fix, define rule with the following arguments:\n")
        println(io, "rule.fform: ", error.fform)
        println(io, "rule.on: ", error.on)
=======
        println(
            io,
            "\n\n[WARN]: Non-standard rule layout found! Possible fix, define rule with the following arguments:\n"
        )
        println(io, "rule.fform: ", spec_fform)
        println(io, "rule.on: ", spec_on)
>>>>>>> e97f3507
        println(io, "rule.mnames: ", error.mnames)
        println(io, "rule.messages: ", error.messages)
        println(io, "rule.qnames: ", error.qnames)
        println(io, "rule.marginals: ", error.marginals)
        println(io, "rule.meta: ", error.meta)
    end
end<|MERGE_RESOLUTION|>--- conflicted
+++ resolved
@@ -268,13 +268,8 @@
         return (iname, itype)
     end
 
-<<<<<<< HEAD
     m_names, m_types, m_init_block = rule_macro_parse_fn_args(inputs; specname = :messages, prefix = :m_, proxy = :(ReactiveMP.Message))
     q_names, q_types, q_init_block = rule_macro_parse_fn_args(inputs; specname = :marginals, prefix = :q_, proxy = :(ReactiveMP.Marginal))
-=======
-    m_names, m_types, m_init_block = rule_macro_parse_fn_args(inputs, specname = :messages, prefix = :m_, proxy = :(ReactiveMP.Message))
-    q_names, q_types, q_init_block = rule_macro_parse_fn_args(inputs, specname = :marginals, prefix = :q_, proxy = :(ReactiveMP.Marginal))
->>>>>>> e97f3507
 
     output = quote
         $(
@@ -801,20 +796,10 @@
         println(io, "\n\nPossible fix, define:\n")
         println(io, possible_fix_definition)
     else
-<<<<<<< HEAD
         println(io, "\n\n[WARN]: Non-standard rule layout found! Possible fix, define rule with the following arguments:\n")
         println(io, "rule.fform: ", error.fform)
         println(io, "rule.on: ", error.on)
         println(io, "rule.vconstraint: ", error.vconstraint)
-=======
-        println(
-            io,
-            "\n\n[WARN]: Non-standard rule layout found! Possible fix, define rule with the following arguments:\n"
-        )
-        println(io, "rule.fform: ", spec_fform)
-        println(io, "rule.on: ", spec_on)
-        println(io, "rule.vconstraint: ", spec_vconstraint)
->>>>>>> e97f3507
         println(io, "rule.mnames: ", error.mnames)
         println(io, "rule.messages: ", error.messages)
         println(io, "rule.qnames: ", error.qnames)
@@ -883,18 +868,9 @@
         println(io, "\n\nPossible fix, define:\n")
         println(io, possible_fix_definition)
     else
-<<<<<<< HEAD
         println(io, "\n\n[WARN]: Non-standard rule layout found! Possible fix, define rule with the following arguments:\n")
         println(io, "rule.fform: ", error.fform)
         println(io, "rule.on: ", error.on)
-=======
-        println(
-            io,
-            "\n\n[WARN]: Non-standard rule layout found! Possible fix, define rule with the following arguments:\n"
-        )
-        println(io, "rule.fform: ", spec_fform)
-        println(io, "rule.on: ", spec_on)
->>>>>>> e97f3507
         println(io, "rule.mnames: ", error.mnames)
         println(io, "rule.messages: ", error.messages)
         println(io, "rule.qnames: ", error.qnames)
