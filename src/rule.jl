export rule, marginalrule
export @rule, @marginalrule
export @call_rule, @call_marginalrule

using MacroTools
using .MacroHelpers

import Base: showerror

"""
    rule(fform, on, vconstraint, mnames, messages, qnames, marginals, meta, __node)

This function is used to compute an outbound message for a given node

# Arguments

- `fform`: Functional form of the node in form of a type of the node, e.g. `::Type{ <: NormalMeanVariance }` or `::typeof(+)`
- `on`: Outbound interface's tag for which a message has to be computed, e.g. `::Type{ Val{:out} }` or `::Type{ Val{:μ} }`
- `vconstraint`: Variable constraints for an outbound interface, e.g. `Marginalisation` or `MomentMatching`
- `mnames`: Ordered messages names in form of the Val type, eg. `::Type{ Val{ (:mean, :precision) } }`
- `messages`: Tuple of message of the same length as `mnames` used to compute an outbound message
- `qnames`: Ordered marginal names in form of the Val type, eg. `::Type{ Val{ (:mean, :precision) } }`
- `marginals`: Tuple of marginals of the same length as `qnames` used to compute an outbound message
- `meta`: Extra meta information
- `__node`: Node reference

See also: [`@rule`](@ref), [`marginalrule`](@ref), [`@marginalrule`](@ref)
"""
function rule end

"""
    marginalrule(fform, on, mnames, messages, qnames, marginals, meta, __node)

This function is used to compute a local joint marginal for a given node

# Arguments

- `fform`: Functional form of the node in form of a type of the node, e.g. `::Type{ <: NormalMeanVariance }` or `::typeof(+)`
- `on`: Local joint marginal tag , e.g. `::Type{ Val{ :mean_precision } }` or `::Type{ Val{ :out_mean_precision } }`
- `mnames`: Ordered messages names in form of the Val type, eg. `::Type{ Val{ (:mean, :precision) } }`
- `messages`: Tuple of message of the same length as `mnames` used to compute an outbound message
- `qnames`: Ordered marginal names in form of the Val type, eg. `::Type{ Val{ (:mean, :precision) } }`
- `marginals`: Tuple of marginals of the same length as `qnames` used to compute an outbound message
- `meta`: Extra meta information
- `__node`: Node reference

See also: [`rule`](@ref), [`@rule`](@ref) [`@marginalrule`](@ref)
"""
function marginalrule end

# Macro code

"""
    rule_macro_parse_on_tag(expression)

Do not use this function directly. This function is private and does not belong to the public API.

This function is used to parse an `on` tag for message rules and marginal rules specification. 

```
@rule MvNormalMeanPrecision(:out, Marginalisation) (...) = begin 
                            ^^^^
                            `on` tag
    ...
end
```

or 

```
@rule NormalMixture((:m, k), Marginalisation) (...) = begin 
                    ^^^^^^^
                    `on` tag
    ...
end
```

Accepts either a quoted symbol expressions or a (name, index) tuple expression. Returns name expression, index expression and index initialisation expression.

See also: [`@rule`](@ref)
"""
function rule_macro_parse_on_tag(on)
    if @capture(on, :name_)
        # First we check on just quoted symbol expression
        # If captures index exression and index initilisation expression are `nothing`
        return :(Type{Val{$(QuoteNode(name))}}), nothing, nothing
    elseif @capture(on, (:name_, index_Symbol))
        return :(Tuple{Val{$(QuoteNode(name))}, Int}), index, :($index = on[2])
    elseif @capture(on, (:name_, k_ = index_Int))
        return :(Tuple{Val{$(QuoteNode(name))}, Int}),
        index,
        :(error("`k = ...` syntax in the edge specification is only allowed in the `@call_rule` and `@call_marginalrule` macros"))
    else
        error(
            "Error in macro. `on` specification is incorrect: $(on). Must be either a quoted symbol expression (e.g. `:out` or `:mean`) or tuple expression with quoted symbol and index identifier (e.g. `(:m, k)` or `(:w, k)`)"
        )
    end
end

"""
    rule_macro_parse_fn_args(inputs; specname, prefix, proxy)

Do not use this function directly. This function is private and does not belong to the public API.

This function is used to parse an `arguments` tuple for message rules and marginal rules specification. 

```
@rule MvNormalMeanPrecision(:out, Marginalisation) (m_μ::NormalMeanPrecision, m_τ::PointMass) = begin 
                                                   ^^^^^^^^^^^^^^^^^^^^^^^^^^^^^^^^^^^^^^^^^^
                                                   `arguments` vector
    ...
end
```

Accepts a vector of (name, type) elements, specname, name prefix and proxy type. 
Returns parsed names without prefix, proxied types and initialisation code block.

See also: [`@rule`](@ref)
"""
function rule_macro_parse_fn_args(inputs; specname, prefix, proxy)
    # First we filter out only prefixed arguments
    finputs = filter((i) -> startswith(string(first(i)), string(prefix)), inputs)

    lprefix = length(string(prefix))

    # We extract names and types
    names = map(first, finputs)
    types = map(last, finputs)

    # Check that all arguments have proper names and not only a single prefix in it
    @assert all((n) -> length(string(n)) > lprefix, names) || error("Empty $(specname) name found in arguments")

    # Initialisation block is simply a `getdata` call from `specname` for each argument
    init_block = map(enumerate(names)) do (index, iname)
        return :($(iname) = getdata($(specname)[$(index)]))
    end

    # We return names in form of a `Type{ Val{ (:name1, :name2, ...) } }`
    # We return types in form of a `Tuple{ ProxyType{ <: type1 }, ProxyType{ <: type2 } }`
    out_names = if isempty(names)
        :Nothing
    else
        :(Type{Val{$(Expr(:tuple, map(n -> QuoteNode(Symbol(string(n)[(lprefix + 1):end])), names)...))}})
    end
    out_types = isempty(types) ? :Nothing : :(Tuple{$(map((t) -> MacroHelpers.proxy_type(proxy, t), types)...)})

    return out_names, out_types, init_block
end

"""
    call_rule_macro_parse_fn_args(inputs; specname, prefix, proxy)

Do not use this function directly. This function is private and does not belong to the public API.

This function is used to parse an `arguments` tuple for message and marginal calling rules specification. 

```
@call_rule MvNormalMeanPrecision(:out, Marginalisation) (m_μ = NormalMeanPrecision(...), m_τ = PointMass(...)) = begin 
                                                        ^^^^^^^^^^^^^^^^^^^^^^^^^^^^^^^^^^^^^^^^^^^^^^^^^^^^^^
                                                        `arguments` vector
    ...
end
```

Accepts a vector of (name, value) elements, specname, name prefix and proxy type. 
Returns parsed names without prefix and proxied values

See also: [`@rule`](@ref)
"""
function call_rule_macro_parse_fn_args(inputs; specname, prefix, proxy)
    finputs = filter((i) -> startswith(string(first(i)), string(prefix)), inputs)

    lprefix = length(string(prefix))
    names   = map(first, finputs)
    values  = map(last, finputs)

    @assert all((n) -> length(string(n)) > lprefix, names) || error("Empty $(specname) name found in arguments")

    # ManyOf are special cases
    function apply_proxy(any, proxy)
        if any isa Expr && any.head === :call && (any.args[1] === :ManyOf || any.args[1] == :(ReactiveMP.ManyOf))
            argsvar = gensym(:ManyOf)
            return quote
                let
                    local $argsvar = ($(any.args[2:end]...),)
                    if length($argsvar) === 1 && first($argsvar) isa Tuple
                        ReactiveMP.ManyOf(map(element -> $(apply_proxy(:element, proxy)), first($argsvar)))
                    else
                        ReactiveMP.ManyOf(($(map(v -> apply_proxy(v, proxy), any.args[2:end])...),))
                    end
                end
            end
            return :(ReactiveMP.ManyOf(($(map(v -> apply_proxy(v, proxy), any.args[2:end])...),)))
        end
        return :($(proxy)($any, false, false))
    end

    names_arg  = isempty(names) ? :nothing : :(Val{$(Expr(:tuple, map(n -> QuoteNode(Symbol(string(n)[(lprefix + 1):end])), names)...))})
    values_arg = isempty(names) ? :nothing : :($(map(v -> apply_proxy(v, proxy), values)...),)

    return names_arg, values_arg
end

call_rule_macro_construct_on_arg(on_type, on_index::Nothing) = MacroHelpers.bottom_type(on_type)

function call_rule_macro_construct_on_arg(on_type, on_index::Int)
    bottomtype = MacroHelpers.bottom_type(on_type)
    if @capture(bottomtype, Tuple{Val{R_}, Int})
        return :((Val($R), $on_index))
    else
        error("Internal indexed call rule error: Invalid `on_type` in the `call_rule_macro_construct_on_arg` function.")
    end
end

function rule_function_expression(body::Function, fuppertype, on_type, vconstraint, m_names, m_types, q_names, q_types, metatype, whereargs)
    return quote
        function ReactiveMP.rule(
            fform::$(fuppertype),
            on::$(on_type),
            vconstraint::$(vconstraint),
            messages_names::$(m_names),
            messages::$(m_types),
            marginals_names::$(q_names),
            marginals::$(q_types),
            meta::$(metatype),
            __node
        ) where {$(whereargs...)}
            $(body())
        end
    end
end

function marginalrule_function_expression(body::Function, fuppertype, on_type, m_names, m_types, q_names, q_types, metatype, whereargs)
    return quote
        function ReactiveMP.marginalrule(
            fform::$(fuppertype), on::$(on_type), messages_names::$(m_names), messages::$(m_types), marginals_names::$(q_names), marginals::$(q_types), meta::$(metatype), __node
        ) where {$(whereargs...)}
            $(body())
        end
    end
end

import .MacroHelpers

"""
    Documentation placeholder
"""
macro rule(fform, lambda)
    @capture(fform, fformtype_(on_, vconstraint_, options__)) ||
        error("Error in macro. Functional form specification should in the form of 'fformtype_(on_, vconstraint_, options__)'")

    @capture(lambda, (args_ where {whereargs__} = body_) | (args_ = body_)) || error("Error in macro. Lambda body specification is incorrect")

    @capture(args, (inputs__, meta::metatype_) | (inputs__,)) || error("Error in macro. Lambda body arguments speicifcation is incorrect")

    fuppertype                       = MacroHelpers.upper_type(fformtype)
    on_type, on_index, on_index_init = rule_macro_parse_on_tag(on)
    whereargs                        = whereargs === nothing ? [] : whereargs
    metatype                         = metatype === nothing ? :Nothing : metatype

    options = map(options) do option
        @capture(option, name_ = value_) || error("Error in macro. Option specification '$(option)' is incorrect")x
        return (name, value)
    end

    inputs = map(inputs) do input
        @capture(input, iname_::itype_) || error("Error in macro. Input $(input) is incorrect")
        return (iname, itype)
    end

<<<<<<< HEAD
    m_names, m_types, m_init_block = rule_macro_parse_fn_args(inputs; specname = :messages, prefix = :m_, proxy = :(ReactiveMP.Message))
    q_names, q_types, q_init_block = rule_macro_parse_fn_args(inputs; specname = :marginals, prefix = :q_, proxy = :(ReactiveMP.Marginal))
=======
    m_names, m_types, m_init_block = rule_macro_parse_fn_args(inputs, specname = :messages, prefix = :m_, proxy = :(ReactiveMP.Message))
    q_names, q_types, q_init_block = rule_macro_parse_fn_args(inputs, specname = :marginals, prefix = :q_, proxy = :(ReactiveMP.Marginal))
>>>>>>> a4a2e0b8

    output = quote
        $(
            rule_function_expression(fuppertype, on_type, vconstraint, m_names, m_types, q_names, q_types, metatype, whereargs) do
                return quote
                    $(on_index_init)
                    $(m_init_block...)
                    $(q_init_block...)
                    $(body)
                end
            end
        )
    end

    foreach(options) do option

        # Symmetrical option
        if first(option) === :symmetrical
            @capture(last(option), [names__]) || error("Invalid symmetrical names specification. Name should be a symbol.")

            @assert length(names) > 1 "Invalid symmetrical names specification. Length of names should be greater than 1."

            names = map(names) do name
                @capture(name, :s_) || error("Invalid symmetrical name specification. Name should be a symbol.")
                return s
            end

            indices = map(names) do name
                return findfirst(input -> isequal(string("m_", name), string(first(input))) || isequal(string("q_", name), string(first(input))), inputs)
            end

            foreach(enumerate(indices)) do (i, index)
                @assert index !== nothing "Name $(names[i]) does not exist in arguments list"
            end

            prefixes = map(index -> string(first(inputs[index]))[1:2], indices)

            @assert length(Set(prefixes)) === 1 "It is not possible to mix symmetric arguments from messages and marginals"

            prefix = first(prefixes)
            swaps  = Iterators.flatten(map(i -> map(j -> (indices[i], indices[j]), (i + 1):length(indices)), 1:length(indices)))

            is_messages  = isequal(prefix, "m_")
            is_marginals = isequal(prefix, "q_")

            foreach(swaps) do swap
                messages  = is_messages ? MacroHelpers.rearranged_tuple(:messages, length(m_init_block), swap) : :(messages)
                marginals = is_marginals ? MacroHelpers.rearranged_tuple(:marginals, length(m_init_block), swap) : :(marginals)

                swapped_m_types = is_messages ? :(Tuple{$(swapped(m_types.args[2:end], first(swap), last(swap))...)}) : m_types
                swapped_q_types = is_marginals ? :(Tuple{$(swapped(q_types.args[2:end], first(swap), last(swap))...)}) : q_types

                @assert !is_messages || swapped_m_types != m_types "Message types are the same after arguments swap for indices = $(swap)"
                @assert !is_marginals || swapped_q_types != q_types "Marginal types are the same after arguments swap for indices = $(swap)"

                output = quote
                    $output
                    $(
                        rule_function_expression(fuppertype, on_type, vconstraint, m_names, swapped_m_types, q_names, swapped_q_types, metatype, whereargs) do
                            return :(ReactiveMP.rule(fform, on, vconstraint, messages_names, $(messages), marginals_names, $(marginals), meta, __node))
                        end
                    )
                end
            end
        else
            error("Unknown option: $(first(option)) in rule specification")
        end
    end

    return esc(output)
end

macro call_rule(fform, args)
    @capture(fform, fformtype_(on_, vconstraint_)) || error("Error in macro. Functional form specification should in the form of 'fformtype_(on_, vconstraint_)'")

    @capture(args, (inputs__, meta = meta_) | (inputs__,)) || error("Error in macro. Arguments specification is incorrect")

    fuppertype                       = MacroHelpers.upper_type(fformtype)
    fbottomtype                      = MacroHelpers.bottom_type(fformtype)
    on_type, on_index, on_index_init = rule_macro_parse_on_tag(on)

    inputs = map(inputs) do input
        @capture(input, iname_ = ivalue_) || error("Error in macro. Argument $(input) is incorrect")
        return (iname, ivalue)
    end

    m_names_arg, m_values_arg = call_rule_macro_parse_fn_args(inputs; specname = :messages, prefix = :m_, proxy = :(ReactiveMP.Message))
    q_names_arg, q_values_arg = call_rule_macro_parse_fn_args(inputs; specname = :marginals, prefix = :q_, proxy = :(ReactiveMP.Marginal))

    on_arg = call_rule_macro_construct_on_arg(on_type, on_index)

    output = quote
        ReactiveMP.rule($fbottomtype, $on_arg, $(vconstraint)(), $m_names_arg, $m_values_arg, $q_names_arg, $q_values_arg, $meta, nothing)
    end

    return esc(output)
end

"""
    Documentation placeholder
"""
macro test_rules(options, on, test_sequence)
    @capture(options, [option_entries__]) || error("Invalid options specification. Options should be in the form on an array.")

    with_float_conversions = false

    float64_atol  = 1e-12
    float32_atol  = 1e-6
    bigfloat_atol = 1e-12

    foreach(option_entries) do option_entry
        @capture(option_entry, (key_ = value_)) || error("Invalid option entry specification: $(option_entry). Option entry should be in the form of a 'key = value' pair.")
        if key === :with_float_conversions
            if value === :true
                with_float_conversions = true
            elseif value === :false
                with_float_conversions = false
            else
                error("Unknown value $(value) for option $(key). Can be either true or false.")
            end
        elseif key === :atol
            float64_atol  = float(value)
            float32_atol  = float(value)
            bigfloat_atol = float(value)
        elseif key === :float64_atol
            float64_atol = float(value)
        elseif key === :float32_atol
            float32_atol = float(value)
        elseif key === :bigfloat_atol
            bigfloat_atol = float(value)
        else
            error("Unknown option $(key)")
        end
    end

    @capture(test_sequence, [test_sequence_entries__]) || error("Invalid test sequence specification. Test sequence should be in the form of an array.")

    block      = Expr(:block)
    block.args = map(test_sequence_entries) do test_entry
        @capture(test_entry, (input = input_, output = output_)) || error("Invalid test entry specification: $(test_entry). Test entry should be in the form of a named tuple (input = ..., output = ...).")

        test_rule      = Expr(:block)
        test_output_s  = gensym()
        test_rule.args = [quote
            begin
                local $test_output_s = ReactiveMP.@call_rule($on, $input)
                @test ReactiveMP.custom_isapprox($test_output_s, $output; atol = $float64_atol)
                @test ReactiveMP.is_typeof_equal($test_output_s, $output)
            end
        end]

        if with_float_conversions
            @capture(input, (input_entries__,)) || error("Invalid input entries. Input entries should be in the form of a named tuple. ")

            # We filter out indices only for inputs that start with 'm_' or 'q_'
            inputs = map(first, filter(collect(enumerate(input_entries))) do i
                @capture(i[2], (key_ = value_))
                if key !== nothing
                    skey = string(key)
                    return startswith(skey, "m_") || startswith(skey, "q_")
                end
                return false
            end)

            function powerset(x::Vector{T}) where {T}
                result = Vector{T}[[]]
                for elem in x, j in eachindex(result)
                    push!(result, [result[j]; elem])
                end
                result
            end

            # Here we create all subsets of a input set, to modify their eltype
            indices_power_set = filter(!isempty, powerset(inputs))

            # We create a modified testset for Float32 inputs
            modified_f32_inputs = map(indices_power_set) do set
                cinput = deepcopy(input)
                for index in set
                    cinput.args[index].args[2] = MacroHelpers.expression_convert_eltype(Float32, cinput.args[index].args[2])
                end
                return (cinput, length(set) === length(inputs))
            end

            for m_f32_input in modified_f32_inputs
                m_f32_output = m_f32_input[2] ? MacroHelpers.expression_convert_eltype(Float32, output) : output
                output_s = gensym()
                push!(test_rule.args, quote
                    begin
                        local $output_s = ReactiveMP.@call_rule($on, $(m_f32_input[1]))
                        @test ReactiveMP.custom_isapprox($output_s, $m_f32_output; atol = $float32_atol)
                        @test ReactiveMP.is_typeof_equal($output_s, $m_f32_output)
                    end
                end)
            end

            # We create a modified testset for BigFloat inputs
            modified_bigf_inputs = map(indices_power_set) do set
                cinput = deepcopy(input)
                for index in set
                    cinput.args[index].args[2] = MacroHelpers.expression_convert_eltype(BigFloat, cinput.args[index].args[2])
                end
                return (cinput, true)
            end

            for m_bigf_input in modified_bigf_inputs
                m_bigf_output = m_bigf_input[2] ? MacroHelpers.expression_convert_eltype(BigFloat, output) : output
                output_s = gensym()
                push!(test_rule.args, quote
                    begin
                        local $output_s = ReactiveMP.@call_rule($on, $(m_bigf_input[1]))
                        @test ReactiveMP.custom_isapprox($output_s, $m_bigf_output; atol = $bigfloat_atol)
                        @test ReactiveMP.is_typeof_equal($output_s, $m_bigf_output)
                    end
                end)
            end
        end

        return test_rule
    end

    return esc(block)
end

macro test_rules(on, test_sequence)
    return :(@test_rules [] $on $test_sequence)
end

"""
    Documentation placeholder
"""
macro marginalrule(fform, lambda)
    @capture(fform, fformtype_(on_)) || error("Error in macro. Functional form specification should in the form of 'fformtype_(on_)'")

    @capture(lambda, (args_ where {whereargs__} = body_) | (args_ = body_)) || error("Error in macro. Lambda body specification is incorrect")

    @capture(args, (inputs__, meta::metatype_) | (inputs__,)) || error("Error in macro. Lambda body arguments speicifcation is incorrect")

    fuppertype                       = MacroHelpers.upper_type(fformtype)
    on_type, on_index, on_index_init = rule_macro_parse_on_tag(on)
    whereargs                        = whereargs === nothing ? [] : whereargs
    metatype                         = metatype === nothing ? :Nothing : metatype

    inputs = map(inputs) do input
        @capture(input, iname_::itype_) || error("Error in macro. Input $(input) is incorrect")
        return (iname, itype)
    end

    m_names, m_types, m_init_block = rule_macro_parse_fn_args(inputs; specname = :messages, prefix = :m_, proxy = :(ReactiveMP.Message))
    q_names, q_types, q_init_block = rule_macro_parse_fn_args(inputs; specname = :marginals, prefix = :q_, proxy = :(ReactiveMP.Marginal))

    output = quote
        $(
            marginalrule_function_expression(fuppertype, on_type, m_names, m_types, q_names, q_types, metatype, whereargs) do
                return quote
                    $(on_index_init)
                    $(m_init_block...)
                    $(q_init_block...)
                    $(body)
                end
            end
        )
    end

    return esc(output)
end

macro call_marginalrule(fform, args)
    @capture(fform, fformtype_(on_)) || error("Error in macro. Functional form specification should in the form of 'fformtype_(on_)'")

    @capture(args, (inputs__, meta = meta_) | (inputs__,)) || error("Error in macro. Arguments specification is incorrect")

    fuppertype                       = MacroHelpers.upper_type(fformtype)
    fbottomtype                      = MacroHelpers.bottom_type(fformtype)
    on_type, on_index, on_index_init = rule_macro_parse_on_tag(on)

    inputs = map(inputs) do input
        @capture(input, iname_ = ivalue_) || error("Error in macro. Argument $(input) is incorrect")
        return (iname, ivalue)
    end

    m_names_arg, m_values_arg = call_rule_macro_parse_fn_args(inputs; specname = :messages, prefix = :m_, proxy = :(ReactiveMP.Message))
    q_names_arg, q_values_arg = call_rule_macro_parse_fn_args(inputs; specname = :marginals, prefix = :q_, proxy = :(ReactiveMP.Marginal))

    on_arg = call_rule_macro_construct_on_arg(on_type, on_index)

    output = quote
        ReactiveMP.marginalrule($fbottomtype, $on_arg, $m_names_arg, $m_values_arg, $q_names_arg, $q_values_arg, $meta, nothing)
    end

    return esc(output)
end

"""
    Documentation placeholder
"""
macro test_marginalrules(options, on, test_sequence)
    @capture(options, [option_entries__]) || error("Invalid options specification. Options should be in the form on an array.")

    with_float_conversions = false

    float64_atol  = 1e-12
    float32_atol  = 1e-6
    bigfloat_atol = 1e-12

    foreach(option_entries) do option_entry
        @capture(option_entry, (key_ = value_)) || error("Invalid option entry specification: $(option_entry). Option entry should be in the form of a 'key = value' pair.")
        if key === :with_float_conversions
            if value === :true
                with_float_conversions = true
            elseif value === :false
                with_float_conversions = false
            else
                error("Unknown value $(value) for option $(key). Can be either true or false.")
            end
        elseif key === :atol
            float64_atol  = float(value)
            float32_atol  = float(value)
            bigfloat_atol = float(value)
        elseif key === :float64_atol
            float64_atol = float(value)
        elseif key === :float32_atol
            float32_atol = float(value)
        elseif key === :bigfloat_atol
            bigfloat_atol = float(value)
        else
            error("Unknown option $(key)")
        end
    end

    @capture(test_sequence, [test_sequence_entries__]) || error("Invalid test sequence specification. Test sequence should be in the form of an array.")

    block      = Expr(:block)
    block.args = map(test_sequence_entries) do test_entry
        @capture(test_entry, (input = input_, output = output_)) || error("Invalid test entry specification: $(test_entry). Test entry should be in the form of a named tuple (input = ..., output = ...).")

        test_rule      = Expr(:block)
        test_output_s  = gensym()
        test_rule.args = [quote
            begin
                local $test_output_s = ReactiveMP.@call_marginalrule($on, $input)
                @test ReactiveMP.custom_isapprox($test_output_s, $output; atol = $float64_atol)
                @test ReactiveMP.is_typeof_equal($test_output_s, $output)
            end
        end]

        if with_float_conversions
            @capture(input, (input_entries__,)) || error("Invalid input entries. Input entries should be in the form of a named tuple. ")

            # We filter out indices only for inputs that start with 'm_' or 'q_'
            inputs = map(first, filter(collect(enumerate(input_entries))) do i
                @capture(i[2], (key_ = value_))
                if key !== nothing
                    skey = string(key)
                    return startswith(skey, "m_") || startswith(skey, "q_")
                end
                return false
            end)

            function powerset(x::Vector{T}) where {T}
                result = Vector{T}[[]]
                for elem in x, j in eachindex(result)
                    push!(result, [result[j]; elem])
                end
                result
            end

            # Here we create all subsets of a input set, to modify their eltype
            indices_power_set = filter(!isempty, powerset(inputs))

            # We create a modified testset for Float32 inputs
            modified_f32_inputs = map(indices_power_set) do set
                cinput = deepcopy(input)
                for index in set
                    cinput.args[index].args[2] = MacroHelpers.expression_convert_eltype(Float32, cinput.args[index].args[2])
                end
                return (cinput, length(set) === length(inputs))
            end

            for m_f32_input in modified_f32_inputs
                m_f32_output = m_f32_input[2] ? MacroHelpers.expression_convert_eltype(Float32, output) : output
                output_s = gensym()
                push!(test_rule.args, quote
                    begin
                        local $output_s = ReactiveMP.@call_marginalrule($on, $(m_f32_input[1]))
                        @test ReactiveMP.custom_isapprox($output_s, $m_f32_output; atol = $float32_atol)
                        # @test ReactiveMP.is_typeof_equal($output_s, $m_f32_output) # broken
                    end
                end)
            end

            # We create a modified testset for BigFloat inputs
            modified_bigf_inputs = map(indices_power_set) do set
                cinput = deepcopy(input)
                for index in set
                    cinput.args[index].args[2] = MacroHelpers.expression_convert_eltype(BigFloat, cinput.args[index].args[2])
                end
                return (cinput, true)
            end

            for m_bigf_input in modified_bigf_inputs
                m_bigf_output = m_bigf_input[2] ? MacroHelpers.expression_convert_eltype(BigFloat, output) : output
                output_s = gensym()
                push!(test_rule.args, quote
                    begin
                        local $output_s = ReactiveMP.@call_marginalrule($on, $(m_bigf_input[1]))
                        @test ReactiveMP.custom_isapprox($output_s, $m_bigf_output; atol = $bigfloat_atol)
                        # @test ReactiveMP.is_typeof_equal($output_s, $m_bigf_output) # broken
                    end
                end)
            end
        end

        return test_rule
    end

    return esc(block)
end

macro test_marginalrules(on, test_sequence)
    return :(@test_marginalrules [] $on $test_sequence)
end

# Errors 

mutable struct NodeErrorStub
    counter::Int
end

NodeErrorStub() = NodeErrorStub(0)

interfaceindices(stub::NodeErrorStub, iname::Symbol)                       = (interfaceindex(stub, iname),)
interfaceindices(stub::NodeErrorStub, inames::NTuple{N, Symbol}) where {N} = map(iname -> interfaceindex(stub, iname), inames)

function interfaceindex(stub::NodeErrorStub, iname::Symbol)
    stub.counter = stub.counter + 1
    return stub.counter
end

function interfaces(stub::NodeErrorStub)
    return fill(nothing, stub.counter)
end

rule_method_error_extract_fform(f::Function) = string("typeof(", f, ")")
rule_method_error_extract_fform(f)           = string(f)

rule_method_error_extract_on(::Type{Val{T}}) where {T}              = string(":", T)
rule_method_error_extract_on(::Type{Tuple{Val{T}, Int}}) where {T}  = string("(", rule_method_error_extract_on(Val{T}), ", k)")
rule_method_error_extract_on(::Type{Tuple{Val{T}, N}}) where {T, N} = string("(", rule_method_error_extract_on(Val{T}), ", ", convert(Int, N), ")")
rule_method_error_extract_on(::Tuple{Val{T}, Int}) where {T}        = string("(", rule_method_error_extract_on(Val{T}), ", k)")
rule_method_error_extract_on(::Tuple{Val{T}, N}) where {T, N}       = string("(", rule_method_error_extract_on(Val{T}), ", ", convert(Int, N), ")")

rule_method_error_extract_vconstraint(something) = typeof(something)

rule_method_error_extract_names(::Type{Val{T}}) where {T} = map(sT -> __extract_val_type(split_underscored_symbol(Val{sT})), T)
<<<<<<< HEAD
rule_method_error_extract_names(::Nothing) = ()
=======
rule_method_error_extract_names(::Nothing)                = ()
>>>>>>> a4a2e0b8

rule_method_error_extract_types(t::Tuple)   = map(e -> nameof(typeofdata(e)), t)
rule_method_error_extract_types(t::Nothing) = ()

rule_method_error_extract_meta(something) = string("meta::", typeof(something))
rule_method_error_extract_meta(::Nothing) = ""

struct RuleMethodError
    fform
    on
    vconstraint
    mnames
    messages
    qnames
    marginals
    meta
    node
end

rule(fform, on, vconstraint, mnames, messages, qnames, marginals, meta, __node) = throw(RuleMethodError(fform, on, vconstraint, mnames, messages, qnames, marginals, meta, __node))

function Base.showerror(io::IO, error::RuleMethodError)
    print(io, "RuleMethodError: no method matching rule for the given arguments")

    node = error.node !== nothing ? error.node : NodeErrorStub()

    spec_fform       = rule_method_error_extract_fform(error.fform)
    spec_on          = rule_method_error_extract_on(error.on)
    spec_vconstraint = rule_method_error_extract_vconstraint(error.vconstraint)

    m_names   = rule_method_error_extract_names(error.mnames)
    m_indices = map(n -> TupleTools.maximum(interfaceindices(node, n)), m_names)
    q_names   = rule_method_error_extract_names(error.qnames)
    q_indices = map(n -> TupleTools.maximum(interfaceindices(node, n)), q_names)

    spec_m_names = map(e -> string("m_", join(e, "_")), m_names)
    spec_m_types = rule_method_error_extract_types(error.messages)
    spec_q_names = map(e -> string("q_", join(e, "_")), q_names)
    spec_q_types = rule_method_error_extract_types(error.marginals)

    if isempty(intersect(Set(m_indices), Set(q_indices)))
        spec_m = map(m -> string(m[1], "::", m[2]), zip(spec_m_names, spec_m_types))
        spec_q = map(q -> string(q[1], "::", q[2]), zip(spec_q_names, spec_q_types))

        spec = Vector(undef, 2length(interfaces(node)))

        fill!(spec, nothing)

        for (i, j) in enumerate(m_indices)
            spec[2j - 1] = spec_m[i]
        end

        for (i, j) in enumerate(q_indices)
            spec[2j] = spec_q[i]
        end

        filter!(!isnothing, spec)

        arguments_spec = join(spec, ", ")
        meta_spec      = rule_method_error_extract_meta(error.meta)

        possible_fix_definition = """
        @rule $(spec_fform)($spec_on, $spec_vconstraint) ($arguments_spec, $meta_spec) = begin 
            return ...
        end
        """

        println(io, "\n\nPossible fix, define:\n")
        println(io, possible_fix_definition)
    else
<<<<<<< HEAD
        println(io, "\n\n[WARN]: Non-standard rule layout found! Possible fix, define rule with the following arguments:\n")
        println(io, "rule.fform: ", error.fform)
        println(io, "rule.on: ", error.on)
        println(io, "rule.vconstraint: ", error.vconstraint)
=======
        println(
            io,
            "\n\n[WARN]: Non-standard rule layout found! Possible fix, define rule with the following arguments:\n"
        )
        println(io, "rule.fform: ", spec_fform)
        println(io, "rule.on: ", spec_on)
        println(io, "rule.vconstraint: ", spec_vconstraint)
>>>>>>> a4a2e0b8
        println(io, "rule.mnames: ", error.mnames)
        println(io, "rule.messages: ", error.messages)
        println(io, "rule.qnames: ", error.qnames)
        println(io, "rule.marginals: ", error.marginals)
        println(io, "rule.meta: ", error.meta)
    end
end

struct MarginalRuleMethodError
    fform
    on
    mnames
    messages
    qnames
    marginals
    meta
    node
end

marginalrule(fform, on, mnames, messages, qnames, marginals, meta, __node) = throw(MarginalRuleMethodError(fform, on, mnames, messages, qnames, marginals, meta, __node))

function Base.showerror(io::IO, error::MarginalRuleMethodError)
    print(io, "MarginalRuleMethodError: no method matching rule for the given arguments")
    node = error.node !== nothing ? error.node : NodeErrorStub()

    spec_fform = rule_method_error_extract_fform(error.fform)
    spec_on    = rule_method_error_extract_on(error.on)

    m_names   = rule_method_error_extract_names(error.mnames)
    m_indices = map(n -> TupleTools.maximum(interfaceindices(node, n)), m_names)
    q_names   = rule_method_error_extract_names(error.qnames)
    q_indices = map(n -> TupleTools.maximum(interfaceindices(node, n)), q_names)

    spec_m_names = map(e -> string("m_", join(e, "_")), m_names)
    spec_m_types = rule_method_error_extract_types(error.messages)
    spec_q_names = map(e -> string("q_", join(e, "_")), q_names)
    spec_q_types = rule_method_error_extract_types(error.marginals)

    spec_m = map(m -> string(m[1], "::", m[2]), zip(spec_m_names, spec_m_types))
    spec_q = map(q -> string(q[1], "::", q[2]), zip(spec_q_names, spec_q_types))

    spec = Vector(undef, 2length(interfaces(node)))

    if isempty(intersect(Set(m_indices), Set(q_indices)))
        fill!(spec, nothing)

        for (i, j) in enumerate(m_indices)
            spec[2j - 1] = spec_m[i]
        end

        for (i, j) in enumerate(q_indices)
            spec[2j] = spec_q[i]
        end

        filter!(!isnothing, spec)

        arguments_spec = join(spec, ", ")
        meta_spec      = rule_method_error_extract_meta(error.meta)

        possible_fix_definition = """
        @marginalrule $(spec_fform)(:$spec_on) ($arguments_spec, $meta_spec) = begin 
            return ...
        end
        """

        println(io, "\n\nPossible fix, define:\n")
        println(io, possible_fix_definition)
    else
<<<<<<< HEAD
        println(io, "\n\n[WARN]: Non-standard rule layout found! Possible fix, define rule with the following arguments:\n")
        println(io, "rule.fform: ", error.fform)
        println(io, "rule.on: ", error.on)
=======
        println(
            io,
            "\n\n[WARN]: Non-standard rule layout found! Possible fix, define rule with the following arguments:\n"
        )
        println(io, "rule.fform: ", spec_fform)
        println(io, "rule.on: ", spec_on)
>>>>>>> a4a2e0b8
        println(io, "rule.mnames: ", error.mnames)
        println(io, "rule.messages: ", error.messages)
        println(io, "rule.qnames: ", error.qnames)
        println(io, "rule.marginals: ", error.marginals)
        println(io, "rule.meta: ", error.meta)
    end
end<|MERGE_RESOLUTION|>--- conflicted
+++ resolved
@@ -268,13 +268,8 @@
         return (iname, itype)
     end
 
-<<<<<<< HEAD
     m_names, m_types, m_init_block = rule_macro_parse_fn_args(inputs; specname = :messages, prefix = :m_, proxy = :(ReactiveMP.Message))
     q_names, q_types, q_init_block = rule_macro_parse_fn_args(inputs; specname = :marginals, prefix = :q_, proxy = :(ReactiveMP.Marginal))
-=======
-    m_names, m_types, m_init_block = rule_macro_parse_fn_args(inputs, specname = :messages, prefix = :m_, proxy = :(ReactiveMP.Message))
-    q_names, q_types, q_init_block = rule_macro_parse_fn_args(inputs, specname = :marginals, prefix = :q_, proxy = :(ReactiveMP.Marginal))
->>>>>>> a4a2e0b8
 
     output = quote
         $(
@@ -730,11 +725,7 @@
 rule_method_error_extract_vconstraint(something) = typeof(something)
 
 rule_method_error_extract_names(::Type{Val{T}}) where {T} = map(sT -> __extract_val_type(split_underscored_symbol(Val{sT})), T)
-<<<<<<< HEAD
-rule_method_error_extract_names(::Nothing) = ()
-=======
 rule_method_error_extract_names(::Nothing)                = ()
->>>>>>> a4a2e0b8
 
 rule_method_error_extract_types(t::Tuple)   = map(e -> nameof(typeofdata(e)), t)
 rule_method_error_extract_types(t::Nothing) = ()
@@ -805,20 +796,10 @@
         println(io, "\n\nPossible fix, define:\n")
         println(io, possible_fix_definition)
     else
-<<<<<<< HEAD
         println(io, "\n\n[WARN]: Non-standard rule layout found! Possible fix, define rule with the following arguments:\n")
         println(io, "rule.fform: ", error.fform)
         println(io, "rule.on: ", error.on)
         println(io, "rule.vconstraint: ", error.vconstraint)
-=======
-        println(
-            io,
-            "\n\n[WARN]: Non-standard rule layout found! Possible fix, define rule with the following arguments:\n"
-        )
-        println(io, "rule.fform: ", spec_fform)
-        println(io, "rule.on: ", spec_on)
-        println(io, "rule.vconstraint: ", spec_vconstraint)
->>>>>>> a4a2e0b8
         println(io, "rule.mnames: ", error.mnames)
         println(io, "rule.messages: ", error.messages)
         println(io, "rule.qnames: ", error.qnames)
@@ -887,18 +868,9 @@
         println(io, "\n\nPossible fix, define:\n")
         println(io, possible_fix_definition)
     else
-<<<<<<< HEAD
         println(io, "\n\n[WARN]: Non-standard rule layout found! Possible fix, define rule with the following arguments:\n")
         println(io, "rule.fform: ", error.fform)
         println(io, "rule.on: ", error.on)
-=======
-        println(
-            io,
-            "\n\n[WARN]: Non-standard rule layout found! Possible fix, define rule with the following arguments:\n"
-        )
-        println(io, "rule.fform: ", spec_fform)
-        println(io, "rule.on: ", spec_on)
->>>>>>> a4a2e0b8
         println(io, "rule.mnames: ", error.mnames)
         println(io, "rule.messages: ", error.messages)
         println(io, "rule.qnames: ", error.qnames)
