--- conflicted
+++ resolved
@@ -943,11 +943,7 @@
         addons_spec    = error.addons
 
         possible_fix_definition = """
-<<<<<<< HEAD
         @rule $(spec_fform)(:$spec_on, $spec_vconstraint) ($arguments_spec, $meta_spec, $addons_spec) = begin 
-=======
-        @rule $(spec_fform)($spec_on, $spec_vconstraint) ($arguments_spec, $meta_spec) = begin 
->>>>>>> dfb62f24
             return ...
         end
         """
