export vague
export mean, median, mode, shape, scale, rate, var, std, cov, invcov, entropy, pdf, logpdf, logdetcov
<<<<<<< HEAD
export mean_cov, mean_var, mean_std, mean_invcov, mean_precision, weightedmean_cov, weightedmean_var, weightedmean_std, weightedmean_invcov, weightedmean_precision
export weightedmean, probvec
=======
export mean_cov,
    mean_var, mean_std, mean_invcov, mean_precision, weightedmean_cov, weightedmean_var, weightedmean_std,
    weightedmean_invcov, weightedmean_precision
export weightedmean, probvec, isproper
>>>>>>> e97f3507
export variate_form, value_support, promote_variate_type, convert_eltype
export naturalparams, as_naturalparams, lognormalizer, NaturalParameters

import Distributions: mean, median, mode, shape, scale, rate, var, std, cov, invcov, entropy, pdf, logpdf, logdetcov
import Distributions: VariateForm, ValueSupport, Distribution

<<<<<<< HEAD
=======
import Base: prod, convert

>>>>>>> e97f3507
"""
    vague(distribution_type, [ dims... ])

`vague` function returns uninformative probability distribution of a given type and can be used to set an uninformative priors in a model.
"""
function vague end

mean_cov(something)       = (mean(something), cov(something))
mean_var(something)       = (mean(something), var(something))
mean_std(something)       = (mean(something), std(something))
mean_invcov(something)    = (mean(something), invcov(something))
mean_precision(something) = mean_invcov(something)

weightedmean_cov(something)       = (weightedmean(something), cov(something))
weightedmean_var(something)       = (weightedmean(something), var(something))
weightedmean_std(something)       = (weightedmean(something), std(something))
weightedmean_invcov(something)    = (weightedmean(something), invcov(something))
weightedmean_precision(something) = weightedmean_invcov(something)

isproper(something)     = error("`isproper` is not defined for $(something)")
probvec(something)      = error("Probability vector function probvec() is not defined for $(something)")
weightedmean(something) = error("Weighted mean is not defined for $(something)")

"""
    variate_form(distribution_or_type)

Returns the `VariateForm` sub-type (defined in `Distributions.jl`):

- `Univariate`, a scalar number
- `Multivariate`, a numeric vector
- `Matrixvariate`, a numeric matrix

Note: supports real-valued containers, for which it defines:

- `variate_form(real) = Univariate`
- `variate_form(vector_of_reals) = Multivariate`
- `variate_form(matrix_of_reals) = Matrixvariate`

See also: [`ReactiveMP.value_support`](@ref)
"""
variate_form(::Distribution{F, S}) where {F <: VariateForm, S <: ValueSupport} = F
variate_form(::Type{<:Distribution{F, S}}) where {F <: VariateForm, S <: ValueSupport} = F

variate_form(::Type{T}) where {T <: Real} = Univariate
variate_form(::T) where {T <: Real}       = Univariate

variate_form(::Type{V}) where {T <: Real, V <: AbstractVector{T}} = Multivariate
variate_form(::V) where {T <: Real, V <: AbstractVector{T}}       = Multivariate

variate_form(::Type{M}) where {T <: Real, M <: AbstractMatrix{T}} = Matrixvariate
variate_form(::M) where {T <: Real, M <: AbstractMatrix{T}}       = Matrixvariate

# Note that the recent version of `Distributions.jl` has the exact same methods (`variate_form`) with the exact same names, however, old versions do not.
# We keep that for backward-compatibility with old `Distributions.jl` versions,
# but probably we should revise this at some point and remove our implementations (except for the `real` constrained versions)

"""
    value_support(distribution_or_type)

Returns the `ValueSupport` sub-type (defined in `Distributions.jl`):

- `Discrete`, samples take discrete values
- `Continuous`, samples take continuous real values

See also: [`ReactiveMP.variate_form`](@ref)
"""
value_support(::Distribution{F, S}) where {F <: VariateForm, S <: ValueSupport} = S
value_support(::Type{<:Distribution{F, S}}) where {F <: VariateForm, S <: ValueSupport} = S

# Note that the recent version of `Distributions.jl` has the exact same methods (`value_support`) with the exact same names, however, old versions do not
# We keep that for backward-compatibility with old `Distributions.jl` versions, but probably we should revise this at some point and remove our implementations

"""
    promote_variate_type(::Type{ <: VariateForm }, distribution_type)

Promotes (if possible) a `distribution_type` to be of the specified variate form.
"""
function promote_variate_type end

promote_variate_type(::D, T) where {D <: Distribution}       = promote_variate_type(variate_form(D), T)
promote_variate_type(::Type{D}, T) where {D <: Distribution} = promote_variate_type(variate_form(D), T)

"""
    convert_eltype(::Type{D}, ::Type{E}, distribution)

Converts (if possible) a `distribution` to be of type `D{E}`.
"""
function convert_eltype end

convert_eltype(::Type{D}, ::Type{E}, distribution::Distribution) where {D <: Distribution, E} = convert(D{E}, distribution)

"""
    logpdf_sample_friendly(distribution) 
    
`logpdf_sample_friendly` function takes as an input a `distribution` and returns corresponding optimized two versions 
for taking `logpdf()` and sampling with `rand!` respectively. By default returns the same distribution, but some distributions 
may override default behaviour for better efficiency.

# Example

```jldoctest
julia> d = vague(MvNormalMeanPrecision, 2)
MvNormalMeanPrecision(
μ: [0.0, 0.0]
Λ: [1.0e-12 0.0; 0.0 1.0e-12]
)


julia> ReactiveMP.logpdf_sample_friendly(d)
(FullNormal(
dim: 2
μ: [0.0, 0.0]
Σ: [1.0e12 -0.0; -0.0 1.0e12]
)
, FullNormal(
dim: 2
μ: [0.0, 0.0]
Σ: [1.0e12 -0.0; -0.0 1.0e12]
)
)
```
"""
logpdf_sample_friendly(something) = (something, something)

"""Abstract type for structures that represent natural parameters of the exponential distributions family"""
abstract type NaturalParameters end

Base.convert(::Type{T}, params::NaturalParameters) where {T <: Distribution} = convert(T, convert(Distribution, params))

"""
    naturalparams(distribution)

Returns the natural parameters for the `distribution`. The `distribution` must be a member of the exponential family of distributions.
"""
function naturalparams end

"""
    as_naturalparams(::Type{T}, args...)

Converts `args` (and promotes if necessary) to the natural parameters ot type `T`. Does not always returns an instance of type `T` but the closes one after type promotion.
"""
function as_naturalparams end

function lognormalizer end

"""
    FactorizedJoint

`FactorizedJoint` represents a joint distribution of independent random variables. Use `getindex()` function or square-brackets indexing to access
the marginal distribution for individual variables.
"""
struct FactorizedJoint{T}
    multipliers::T
end

getmultipliers(joint::FactorizedJoint) = joint.multipliers

Base.getindex(joint::FactorizedJoint, i::Int) = getindex(getmultipliers(joint), i)

Base.length(joint::FactorizedJoint) = length(joint.multipliers)

function Base.isapprox(x::FactorizedJoint, y::FactorizedJoint; kwargs...)
    length(x) === length(y) &&
        all(pair -> isapprox(pair[1], pair[2]; kwargs...), zip(getmultipliers(x), getmultipliers(y)))
end

Distributions.entropy(joint::FactorizedJoint) = mapreduce(entropy, +, getmultipliers(joint))<|MERGE_RESOLUTION|>--- conflicted
+++ resolved
@@ -1,25 +1,15 @@
 export vague
 export mean, median, mode, shape, scale, rate, var, std, cov, invcov, entropy, pdf, logpdf, logdetcov
-<<<<<<< HEAD
 export mean_cov, mean_var, mean_std, mean_invcov, mean_precision, weightedmean_cov, weightedmean_var, weightedmean_std, weightedmean_invcov, weightedmean_precision
-export weightedmean, probvec
-=======
-export mean_cov,
-    mean_var, mean_std, mean_invcov, mean_precision, weightedmean_cov, weightedmean_var, weightedmean_std,
-    weightedmean_invcov, weightedmean_precision
 export weightedmean, probvec, isproper
->>>>>>> e97f3507
 export variate_form, value_support, promote_variate_type, convert_eltype
 export naturalparams, as_naturalparams, lognormalizer, NaturalParameters
 
 import Distributions: mean, median, mode, shape, scale, rate, var, std, cov, invcov, entropy, pdf, logpdf, logdetcov
 import Distributions: VariateForm, ValueSupport, Distribution
 
-<<<<<<< HEAD
-=======
 import Base: prod, convert
 
->>>>>>> e97f3507
 """
     vague(distribution_type, [ dims... ])
 
