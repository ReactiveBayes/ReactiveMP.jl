
<<<<<<< HEAD
@rule GammaMixture{N}(:switch, Marginalisation) (q_out::Any, q_a::NTuple{N, Any}, q_b::NTuple{N, GammaDistributionsFamily}) where {N} = begin
=======
@rule GammaMixture{N}(:switch, Marginalisation) (
    q_out::Any,
    q_a::ManyOf{N, Any},
    q_b::ManyOf{N, GammaDistributionsFamily}
) where {N} = begin
>>>>>>> a4a2e0b8
    U = map(zip(q_a, q_b)) do (a, b)
        return -score(AverageEnergy(), GammaShapeRate, Val{(:out, :α, :β)}, map((q) -> Marginal(q, false, false), (q_out, a, b)), nothing)
    end

    ρ = clamp.(softmax(U), tiny, one(eltype(U)) - tiny)
    ρ = ρ ./ sum(ρ)

    return Categorical(ρ)
end<|MERGE_RESOLUTION|>--- conflicted
+++ resolved
@@ -1,13 +1,9 @@
 
-<<<<<<< HEAD
-@rule GammaMixture{N}(:switch, Marginalisation) (q_out::Any, q_a::NTuple{N, Any}, q_b::NTuple{N, GammaDistributionsFamily}) where {N} = begin
-=======
 @rule GammaMixture{N}(:switch, Marginalisation) (
     q_out::Any,
     q_a::ManyOf{N, Any},
     q_b::ManyOf{N, GammaDistributionsFamily}
 ) where {N} = begin
->>>>>>> a4a2e0b8
     U = map(zip(q_a, q_b)) do (a, b)
         return -score(AverageEnergy(), GammaShapeRate, Val{(:out, :α, :β)}, map((q) -> Marginal(q, false, false), (q_out, a, b)), nothing)
     end
