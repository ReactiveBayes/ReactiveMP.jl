
<<<<<<< HEAD
@rule GammaMixture{N}(:switch, Marginalisation) (q_out::Any, q_a::NTuple{N, GammaDistributionsFamily }, q_b::NTuple{N, GammaDistributionsFamily }) where { N } = begin
    # p. 12
    # TODO: Needs further discussion, doublecheck
    # ρ =  map(1:N) do k
    #     x = labsgamma(q_b[k]) * mean(q_a[k])
    #     y = labsgamma(q_out) * (mean(q_a[k]) - 1)
    #     z = labsgamma(q_out) * mean(q_a[k])
    #     d = mean(q_b[k]) * mean(q_out)
    #     return exp(x + y - z - d)
    # end

    # @show ρ

    # ρ = clamp.(softmax(clamp.(ρ, tiny, huge)), tiny, 1.0 - tiny)

    # return Categorical(ρ)
=======
@rule GammaMixture{N}(:switch, Marginalisation) (q_out::Any, q_a::NTuple{N, Any}, q_b::NTuple{N, GammaDistributionsFamily}) where { N } = begin
>>>>>>> 19e0d369

    U = map(zip(q_a, q_b)) do (a, b)
        return -score(AverageEnergy(), GammaShapeRate, Val{ (:out, :α, :β) }, map((q) -> Marginal(q, false, false), (q_out, a, b)), nothing)
    end

    ρ = clamp.(softmax(U), tiny, 1.0 - tiny)
    ρ = ρ ./ sum(ρ)

    return Categorical(ρ)
end<|MERGE_RESOLUTION|>--- conflicted
+++ resolved
@@ -1,24 +1,5 @@
 
-<<<<<<< HEAD
-@rule GammaMixture{N}(:switch, Marginalisation) (q_out::Any, q_a::NTuple{N, GammaDistributionsFamily }, q_b::NTuple{N, GammaDistributionsFamily }) where { N } = begin
-    # p. 12
-    # TODO: Needs further discussion, doublecheck
-    # ρ =  map(1:N) do k
-    #     x = labsgamma(q_b[k]) * mean(q_a[k])
-    #     y = labsgamma(q_out) * (mean(q_a[k]) - 1)
-    #     z = labsgamma(q_out) * mean(q_a[k])
-    #     d = mean(q_b[k]) * mean(q_out)
-    #     return exp(x + y - z - d)
-    # end
-
-    # @show ρ
-
-    # ρ = clamp.(softmax(clamp.(ρ, tiny, huge)), tiny, 1.0 - tiny)
-
-    # return Categorical(ρ)
-=======
 @rule GammaMixture{N}(:switch, Marginalisation) (q_out::Any, q_a::NTuple{N, Any}, q_b::NTuple{N, GammaDistributionsFamily}) where { N } = begin
->>>>>>> 19e0d369
 
     U = map(zip(q_a, q_b)) do (a, b)
         return -score(AverageEnergy(), GammaShapeRate, Val{ (:out, :α, :β) }, map((q) -> Marginal(q, false, false), (q_out, a, b)), nothing)
