
<<<<<<< HEAD
@rule NormalMixture{N}(:out, Marginalisation) (q_switch::Any, q_m::NTuple{N, UnivariateNormalDistributionsFamily}, q_p::NTuple{N, GammaDistributionsFamily}) where {N} = begin
=======
@rule NormalMixture{N}(:out, Marginalisation) (
    q_switch::Any,
    q_m::ManyOf{N, UnivariateNormalDistributionsFamily},
    q_p::ManyOf{N, GammaDistributionsFamily}
) where {N} = begin
>>>>>>> a4a2e0b8
    πs = probvec(q_switch)
    return NormalMeanPrecision(sum(πs .* mean.(q_m)), sum(πs .* mean.(q_p)))
end

<<<<<<< HEAD
@rule NormalMixture{N}(:out, Marginalisation) (q_switch::Any, q_m::NTuple{N, MultivariateNormalDistributionsFamily}, q_p::NTuple{N, Wishart}) where {N} = begin
=======
@rule NormalMixture{N}(:out, Marginalisation) (
    q_switch::Any,
    q_m::ManyOf{N, MultivariateNormalDistributionsFamily},
    q_p::ManyOf{N, Wishart}
) where {N} = begin
>>>>>>> a4a2e0b8
    πs = probvec(q_switch)
    d  = ndims(first(q_m))

    # Better to preinitialize
    q_p_m = mean.(q_p)
    q_m_m = mean.(q_m)

    W = mapreduce(x -> x[1] * x[2], +, zip(πs, q_p_m))
    ξ = mapreduce(x -> x[1] * x[2] * x[3], +, zip(πs, q_p_m, q_m_m))

    return MvNormalWeightedMeanPrecision(ξ, W)
end

<<<<<<< HEAD
@rule NormalMixture{N}(:out, Marginalisation) (q_switch::Any, q_m::NTuple{N, PointMass{T} where T <: Real}, q_p::NTuple{N, PointMass{T} where T <: Real}) where {N} = begin
=======
@rule NormalMixture{N}(:out, Marginalisation) (
    q_switch::Any,
    q_m::ManyOf{N, PointMass{T} where T <: Real},
    q_p::ManyOf{N, PointMass{T} where T <: Real}
) where {N} = begin
>>>>>>> a4a2e0b8
    πs = probvec(q_switch)
    return NormalMeanPrecision(sum(πs .* mean.(q_m)), sum(πs .* mean.(q_p)))
end

<<<<<<< HEAD
@rule NormalMixture{N}(:out, Marginalisation) (q_switch::Any, q_m::NTuple{N, PointMass{<:AbstractVector}}, q_p::NTuple{N, PointMass{<:AbstractMatrix}}) where {N} = begin
=======
@rule NormalMixture{N}(:out, Marginalisation) (
    q_switch::Any,
    q_m::ManyOf{N, PointMass{<:AbstractVector}},
    q_p::ManyOf{N, PointMass{<:AbstractMatrix}}
) where {N} = begin
>>>>>>> a4a2e0b8
    πs = probvec(q_switch)
    d  = ndims(first(q_m))

    w  = mapreduce(x -> x[1] * mean(x[2]), +, zip(πs, q_p))
    xi = mapreduce(x -> x[1] * mean(x[2]) * mean(x[3]), +, zip(πs, q_p, q_m))

    return MvNormalWeightedMeanPrecision(xi, w)
end<|MERGE_RESOLUTION|>--- conflicted
+++ resolved
@@ -1,26 +1,18 @@
 
-<<<<<<< HEAD
-@rule NormalMixture{N}(:out, Marginalisation) (q_switch::Any, q_m::NTuple{N, UnivariateNormalDistributionsFamily}, q_p::NTuple{N, GammaDistributionsFamily}) where {N} = begin
-=======
 @rule NormalMixture{N}(:out, Marginalisation) (
     q_switch::Any,
     q_m::ManyOf{N, UnivariateNormalDistributionsFamily},
     q_p::ManyOf{N, GammaDistributionsFamily}
 ) where {N} = begin
->>>>>>> a4a2e0b8
     πs = probvec(q_switch)
     return NormalMeanPrecision(sum(πs .* mean.(q_m)), sum(πs .* mean.(q_p)))
 end
 
-<<<<<<< HEAD
-@rule NormalMixture{N}(:out, Marginalisation) (q_switch::Any, q_m::NTuple{N, MultivariateNormalDistributionsFamily}, q_p::NTuple{N, Wishart}) where {N} = begin
-=======
 @rule NormalMixture{N}(:out, Marginalisation) (
     q_switch::Any,
     q_m::ManyOf{N, MultivariateNormalDistributionsFamily},
     q_p::ManyOf{N, Wishart}
 ) where {N} = begin
->>>>>>> a4a2e0b8
     πs = probvec(q_switch)
     d  = ndims(first(q_m))
 
@@ -34,28 +26,20 @@
     return MvNormalWeightedMeanPrecision(ξ, W)
 end
 
-<<<<<<< HEAD
-@rule NormalMixture{N}(:out, Marginalisation) (q_switch::Any, q_m::NTuple{N, PointMass{T} where T <: Real}, q_p::NTuple{N, PointMass{T} where T <: Real}) where {N} = begin
-=======
 @rule NormalMixture{N}(:out, Marginalisation) (
     q_switch::Any,
     q_m::ManyOf{N, PointMass{T} where T <: Real},
     q_p::ManyOf{N, PointMass{T} where T <: Real}
 ) where {N} = begin
->>>>>>> a4a2e0b8
     πs = probvec(q_switch)
     return NormalMeanPrecision(sum(πs .* mean.(q_m)), sum(πs .* mean.(q_p)))
 end
 
-<<<<<<< HEAD
-@rule NormalMixture{N}(:out, Marginalisation) (q_switch::Any, q_m::NTuple{N, PointMass{<:AbstractVector}}, q_p::NTuple{N, PointMass{<:AbstractMatrix}}) where {N} = begin
-=======
 @rule NormalMixture{N}(:out, Marginalisation) (
     q_switch::Any,
     q_m::ManyOf{N, PointMass{<:AbstractVector}},
     q_p::ManyOf{N, PointMass{<:AbstractMatrix}}
 ) where {N} = begin
->>>>>>> a4a2e0b8
     πs = probvec(q_switch)
     d  = ndims(first(q_m))
 
