--- conflicted
+++ resolved
@@ -8,15 +8,7 @@
     return (out = m_out, μ = prod(ProdAnalytical(), m_μ, MvNormalMeanPrecision(mean(m_out), mean(m_Λ))), Λ = m_Λ)
 end
 
-<<<<<<< HEAD
-@marginalrule MvNormalMeanPrecision(:out_μ_Λ) (m_out::MultivariateNormalDistributionsFamily, m_μ::PointMass, m_Λ::PointMass) = begin 
-    return (out = prod(ProdAnalytical(), m_out, MvNormalMeanPrecision(mean(m_μ), mean(m_Λ))), μ = m_μ, Λ = m_Λ)
-end
-
-@marginalrule MvNormalMeanPrecision(:out_μ) (m_out::MvNormalMeanPrecision, m_μ::MvNormalMeanPrecision, q_Λ::Any) = begin
-=======
 @marginalrule MvNormalMeanPrecision(:out_μ) (m_out::MultivariateNormalDistributionsFamily, m_μ::MultivariateNormalDistributionsFamily, q_Λ::Any) = begin
->>>>>>> 3f915876
     W_y  = invcov(m_out)
     xi_y = W_y * mean(m_out)
 
