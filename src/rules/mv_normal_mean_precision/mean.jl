
# Belief Propagation                #
# --------------------------------- #
<<<<<<< HEAD
@rule MvNormalMeanPrecision(:μ, Marginalisation) (m_out::PointMass, m_Λ::PointMass) = begin
    @logscale 0
    return MvNormalMeanPrecision(mean(m_out), mean(m_Λ))
end
=======
@rule MvNormalMeanPrecision(:μ, Marginalisation) (m_out::PointMass, m_Λ::PointMass) = MvNormalMeanPrecision(mean(m_out), mean(m_Λ))
>>>>>>> 015dbddf

@rule MvNormalMeanPrecision(:μ, Marginalisation) (m_out::MultivariateNormalDistributionsFamily, m_Λ::PointMass) = begin
    @logscale 0
    m_out_mean, m_out_cov = mean_cov(m_out)
    return MvNormalMeanCovariance(m_out_mean, m_out_cov + cholinv(mean(m_Λ)))
end

# Variational                       # 
# --------------------------------- #
@rule MvNormalMeanPrecision(:μ, Marginalisation) (q_out::PointMass, q_Λ::PointMass) = begin
    @logscale 0
    return MvNormalMeanPrecision(mean(q_out), mean(q_Λ))
end

@rule MvNormalMeanPrecision(:μ, Marginalisation) (q_out::Any, q_Λ::Any) = MvNormalMeanPrecision(mean(q_out), mean(q_Λ))

@rule MvNormalMeanPrecision(:μ, Marginalisation) (m_out::PointMass, q_Λ::Any) = MvNormalMeanPrecision(mean(m_out), mean(q_Λ))

@rule MvNormalMeanPrecision(:μ, Marginalisation) (m_out::MultivariateNormalDistributionsFamily, q_Λ::Any) = begin
    m_out_mean, m_out_cov = mean_cov(m_out)
    return MvNormalMeanCovariance(m_out_mean, m_out_cov + cholinv(mean(q_Λ)))
end

@rule MvNormalMeanPrecision(:μ, Marginalisation) (m_out::MultivariateNormalDistributionsFamily, q_Λ::Wishart) = begin
    m_out_mean, m_out_cov = mean_cov(m_out)
    inv_mean_q_Λ = inv(q_Λ.S.chol) ./ q_Λ.df
    return MvNormalMeanCovariance(m_out_mean, m_out_cov + inv_mean_q_Λ)
end<|MERGE_RESOLUTION|>--- conflicted
+++ resolved
@@ -1,14 +1,10 @@
 
 # Belief Propagation                #
 # --------------------------------- #
-<<<<<<< HEAD
 @rule MvNormalMeanPrecision(:μ, Marginalisation) (m_out::PointMass, m_Λ::PointMass) = begin
     @logscale 0
     return MvNormalMeanPrecision(mean(m_out), mean(m_Λ))
 end
-=======
-@rule MvNormalMeanPrecision(:μ, Marginalisation) (m_out::PointMass, m_Λ::PointMass) = MvNormalMeanPrecision(mean(m_out), mean(m_Λ))
->>>>>>> 015dbddf
 
 @rule MvNormalMeanPrecision(:μ, Marginalisation) (m_out::MultivariateNormalDistributionsFamily, m_Λ::PointMass) = begin
     @logscale 0
