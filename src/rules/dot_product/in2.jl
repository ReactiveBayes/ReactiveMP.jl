
<<<<<<< HEAD
@rule typeof(dot)(:in2, Marginalisation) (m_out::UnivariateNormalDistributionsFamily, m_in1::PointMass, meta::AbstractCorrection) = begin
    n = length(mean(m_in1))
    m = zeros(n)
    P = diageye(n)
    dist = MvNormalMeanCovariance(m,P)
    g = (x) -> exp(logpdf(m_out,dot(mean(m_in1),x)) - logpdf(dist,x))

    method = ghcubature(9)
    weights = getweights(method, m, P)
    points  = getpoints(method, m, P)
    Z = 0

    for (index, (weight, point)) in enumerate(zip(weights, points))
        gv = g(point)
        cv = weight * gv
        Z += cv
    end
    if isnothing(messages[1])
        @logscale log(Z)
    else
        @logscale log(Z) + getlogscale(messages[1])#correct 
    end

=======
@rule typeof(dot)(:in2, Marginalisation) (m_out::UnivariateNormalDistributionsFamily, m_in1::PointMass, meta::Union{AbstractCorrectionStrategy, Nothing}) = begin
>>>>>>> 58e076e0
    A = mean(m_in1)
    out_wmean, out_prec = weightedmean_precision(m_out)

    ξ = A * out_wmean
    W = correction!(meta, v_a_vT(A, out_prec))

    return convert(promote_variate_type(variate_form(typeof(m_in1)), NormalWeightedMeanPrecision), ξ, W)
end<|MERGE_RESOLUTION|>--- conflicted
+++ resolved
@@ -1,31 +1,5 @@
 
-<<<<<<< HEAD
-@rule typeof(dot)(:in2, Marginalisation) (m_out::UnivariateNormalDistributionsFamily, m_in1::PointMass, meta::AbstractCorrection) = begin
-    n = length(mean(m_in1))
-    m = zeros(n)
-    P = diageye(n)
-    dist = MvNormalMeanCovariance(m,P)
-    g = (x) -> exp(logpdf(m_out,dot(mean(m_in1),x)) - logpdf(dist,x))
-
-    method = ghcubature(9)
-    weights = getweights(method, m, P)
-    points  = getpoints(method, m, P)
-    Z = 0
-
-    for (index, (weight, point)) in enumerate(zip(weights, points))
-        gv = g(point)
-        cv = weight * gv
-        Z += cv
-    end
-    if isnothing(messages[1])
-        @logscale log(Z)
-    else
-        @logscale log(Z) + getlogscale(messages[1])#correct 
-    end
-
-=======
 @rule typeof(dot)(:in2, Marginalisation) (m_out::UnivariateNormalDistributionsFamily, m_in1::PointMass, meta::Union{AbstractCorrectionStrategy, Nothing}) = begin
->>>>>>> 58e076e0
     A = mean(m_in1)
     out_wmean, out_prec = weightedmean_precision(m_out)
 
