--- conflicted
+++ resolved
@@ -61,8 +61,7 @@
 end
 
 @rule typeof(*)(:out, Marginalisation) (m_A::UnivariateNormalDistributionsFamily, m_in::PointMass{<:Real}, meta::Union{<:AbstractCorrection, Nothing}) = begin
-<<<<<<< HEAD
-    return @call_rule typeof(*)(:out, Marginalisation) (m_A = m_in, m_in = m_A, meta = meta) # symmetric rule
+    return @call_rule typeof(*)(:out, Marginalisation) (m_A = m_in, m_in = m_A, meta = meta, addons = getaddons()) # symmetric rule
 end
 
 
@@ -97,7 +96,4 @@
 function besselmod(z,mx,vx,my,vy,n)
     f_n = (y) -> mapreduce(m -> (z^(2y-m)*abs(z)^(m-y)*vx^(m-y-1)*(mx/vx)^m * binomial(2y,m) * (my/vy)^(2y-m)*besselk(m-y,abs(z)/sqrt(vx*vy))) / (pi * factorial(2y) * vy^(m-y+1)), +, 0:2*y)
     return exp(-0.5 * (mx^2/vx + my^2/vy)) * mapreduce(f_n, +, 0:n)
-=======
-    return @call_rule typeof(*)(:out, Marginalisation) (m_A = m_in, m_in = m_A, meta = meta, addons = getaddons()) # symmetric rule
->>>>>>> b60f3f1d
 end