import SpecialFunctions: besselk

@rule typeof(*)(:out, Marginalisation) (m_A::PointMass, m_in::PointMass, meta::Union{<:AbstractCorrection, Nothing}) = PointMass(mean(m_A) * mean(m_in))

@rule typeof(*)(:out, Marginalisation) (m_A::PointMass{<:Real}, m_in::GammaDistributionsFamily, meta::Union{<:AbstractCorrection, Nothing}) = begin
    return GammaShapeRate(shape(m_in), rate(m_in) / mean(m_A))
end

@rule typeof(*)(:out, Marginalisation) (m_A::GammaDistributionsFamily, m_in::PointMass{<:Real}, meta::Union{<:AbstractCorrection, Nothing}) = begin
    return @call_rule typeof(*)(:out, Marginalisation) (m_A = m_in, m_in = m_A, meta = meta, addons = getaddons()) # symmetric rule
end

@rule typeof(*)(:out, Marginalisation) (m_A::PointMass{<:AbstractMatrix}, m_in::F, meta::Union{<:AbstractCorrection, Nothing}) where {F <: NormalDistributionsFamily} = begin
    @logscale getlogscale(messages[2])
    A = mean(m_A)
    μ_in, Σ_in = mean_cov(m_in)
    return convert(promote_variate_type(F, NormalMeanVariance), A * μ_in, A * Σ_in * A')
end

@rule typeof(*)(:out, Marginalisation) (m_A::F, m_in::PointMass{<:AbstractMatrix}, meta::Union{<:AbstractCorrection, Nothing}) where {F <: NormalDistributionsFamily} = begin
    return @call_rule typeof(*)(:out, Marginalisation) (m_A = m_in, m_in = m_A, meta = meta, addons = getaddons()) # symmetric rule
end

#------------------------
# AbstractVector * UnivariateNormalDistributions
#------------------------
# We consider the following updates as a special case of the MatrixVariate * Multivariate updates.
# Namely, Ax = y, where A ∈ R^{nx1}, x ∈ R^1, and y ∈ R^n. In this case, the matrix A
# can be represented by a n-dimensional vector, and x by a scalar. Before computation,
# quantities are converted to their proper dimensions (see situational sketch below).
#
#     | a ~ AbstractVector -> R^{nx1}
#     v  out ~ Multivariate -> R^n
# -->[x]-->
# in1 ~ Univariate -> R^1
@rule typeof(*)(:out, Marginalisation) (m_A::PointMass{<:AbstractVector}, m_in::UnivariateNormalDistributionsFamily, meta::Union{<:AbstractCorrection, Nothing}) = begin
    @logscale 0
    a = mean(m_A)

    μ_in, v_in = mean_var(m_in)

    # TODO: check, do we need correction! here? (ForneyLab does not have any correction in this case)
    # TODO: Σ in this rule is guaranteed to be ill-defined, has rank equal to one and has determinant equal to zero
    μ = μ_in * a
    Σ = mul_inplace!(v_in, a * a')

    return MvNormalMeanCovariance(μ, Σ)
end

@rule typeof(*)(:out, Marginalisation) (m_A::UnivariateNormalDistributionsFamily, m_in::PointMass{<:AbstractVector}, meta::Union{<:AbstractCorrection, Nothing}) = begin
    return @call_rule typeof(*)(:out, Marginalisation) (m_A = m_in, m_in = m_A, meta = meta, addons = getaddons()) # symmetric rule
end

#------------------------
# Real * UnivariateNormalDistributions
#------------------------
@rule typeof(*)(:out, Marginalisation) (m_A::PointMass{<:Real}, m_in::UnivariateNormalDistributionsFamily, meta::Union{<:AbstractCorrection, Nothing}) = begin
    @logscale 0
    a = mean(m_A)
    μ_in, v_in = mean_var(m_in)
    return NormalMeanVariance(a * μ_in, a^2 * v_in)
end

@rule typeof(*)(:out, Marginalisation) (m_A::UnivariateNormalDistributionsFamily, m_in::PointMass{<:Real}, meta::Union{<:AbstractCorrection, Nothing}) = begin
    return @call_rule typeof(*)(:out, Marginalisation) (m_A = m_in, m_in = m_A, meta = meta, addons = getaddons()) # symmetric rule
end

<<<<<<< HEAD

## test gp 
@rule typeof(*)(:out, Marginalisation) (m_A::UnivariateGaussianDistributionsFamily, m_in::GaussianProcess, meta::Tuple{ProcessMeta, TinyCorrection}) = begin 
    index = meta[1].index
    m_gp, cov_gp = mean_cov(m_in.finitemarginal)
    μ_in = m_gp[index]
    var_in = cov_gp[index,index]
    μ_A, var_A = mean_var(m_A)
    return ContinuousUnivariateLogPdf((x) -> log(besselmod(x,μ_in,var_in,μ_A,var_A,0.0) ))
end

@rule typeof(*)(:out, Marginalisation) (m_A::UnivariateGaussianDistributionsFamily, m_in::UnivariateGaussianDistributionsFamily, meta::Tuple{ProcessMeta, TinyCorrection}) = begin
    if isnothing(messages[1].addons) && isnothing(messages[2].addons)==false
        @logscale getlogscale(messages[2])
    elseif isnothing(messages[2].addons) && isnothing(messages[1].addons)==false
        @logscale getlogscale(messages[1])
    elseif isnothing(messages[2].addons) && isnothing(messages[1].addons)
        @logscale 0
    else
        @logscale getlogscale(messages[1]) + getlogscale(messages[2]) #correct
    end
    μ_in, var_in = mean_var(m_in)
    μ_A, var_A = mean_var(m_A)
    return ContinuousUnivariateLogPdf((x) -> log(besselmod(x,μ_in,var_in,μ_A,var_A,0.0)))
end


@rule typeof(*)(:out, Marginalisation) (m_A::GaussianProcess, m_in::LogNormal, meta::ProcessMeta) = begin 
    return @call_rule typeof(*)(:out, Marginalisation) (m_A=m_in,m_in=m_A,meta=meta)
end

function make_productdist_message(samples_A,d_in)
    return let samples_A=samples_A,d_in=d_in
        (x) -> begin
            result = mapreduce(+, zip(samples_A,)) do (sampleA,)
                return 1/abs(sampleA) * pdf(d_in,x/sampleA)
            end
            return log(result)
        end
    end
end

@rule typeof(*)(:out, Marginalisation) (m_A::LogNormal, m_in::GaussianProcess, meta::ProcessMeta) = begin 
    index = meta.index
    m_gp, cov_gp = mean_cov(m_in.finitemarginal)
    d_in = NormalMeanVariance(m_gp[index], cov_gp[index,index])
    nsamples = 100
    samples_A1  = rand(m_A,nsamples)
    samples_A2  = rand(m_A,nsamples)
    samples_in = rand(d_in,nsamples)
    samples_prod =  samples_A1 .* samples_in
    p = make_productdist_message(samples_A2,d_in)
=======
#-----------------------
# Univariate Normal * Univariate Normal 
#----------------------
@rule typeof(*)(:out, Marginalisation) (m_A::UnivariateGaussianDistributionsFamily, m_in::UnivariateGaussianDistributionsFamily, meta::Union{<:AbstractCorrection, Nothing}) = begin
    μ_A, var_A = mean_var(m_A)
    μ_in, var_in = mean_var(m_in)

    return ContinuousUnivariateLogPdf(besselmod(μ_in, var_in, μ_A, var_A, 0.0))
end

@rule typeof(*)(:out, Marginalisation) (m_A::UnivariateDistribution, m_in::UnivariateDistribution, meta::Union{<:AbstractCorrection, Nothing}) = begin
    nsamples = 3000
    samples_A = rand(m_A, nsamples)
    p = make_productdist_message(samples_A, m_in)
>>>>>>> b84c75c1

    return ContinuousUnivariateLogPdf(p)
end

<<<<<<< HEAD
@rule typeof(*)(:out, Marginalisation) (m_A::LogNormal, m_in::UnivariateGaussianDistributionsFamily, meta::TinyCorrection) = begin 
    if isnothing(messages[1].addons) && isnothing(messages[2].addons)==false
        @logscale getlogscale(messages[2])
    elseif isnothing(messages[2].addons) && isnothing(messages[1].addons)==false
        @logscale getlogscale(messages[1])
    elseif isnothing(messages[2].addons) && isnothing(messages[1].addons)
        @logscale 0
    else
        @logscale getlogscale(messages[1]) + getlogscale(messages[2]) #correct
    end
    μ_A,v_A = mean_var(m_A)
    μ_in,v_in = mean_var(m_in)
    m = μ_A * μ_in
    v = v_A*v_in + v_A*μ_in^2 + v_in*μ_A^2
    return NormalMeanVariance(m,v)
end

@rule typeof(*)(:out, Marginalisation) (m_A::UnivariateGaussianDistributionsFamily, m_in::LogNormal, meta::TinyCorrection) = begin
    if isnothing(messages[1].addons) && isnothing(messages[2].addons)==false
        @logscale getlogscale(messages[2])
    elseif isnothing(messages[2].addons) && isnothing(messages[1].addons)==false
        @logscale getlogscale(messages[1])
    elseif isnothing(messages[2].addons) && isnothing(messages[1].addons)
        @logscale 0
    else
        @logscale getlogscale(messages[1]) + getlogscale(messages[2]) #correct
    end
    μ_A,v_A = mean_var(m_A)
    μ_in,v_in = mean_var(m_in)
    m = μ_A * μ_in
    v = v_A*v_in + v_A*μ_in^2 + v_in*μ_A^2
    return NormalMeanVariance(m,v)
end

using SpecialFunctions: besselk

function besselmod(mx, vx, my, vy, rho; truncation=15, jitter=1e-8)

    # construct logpdf function
    logpdf = function (x)

        # add jitter
        x += jitter

        # first term
        term1 = -1/(2*(1-rho^2)) * (mx^2/vx + my^2/vy - 2*rho*(x + mx*my)/sqrt(vx*vy))

        # other terms
        term2 = 0.0
        for n = 0:truncation
            for m = 0:2*n
                term2 += x^(2*n - m) * abs(x)^(m - n) * sqrt(vx)^(m - n - 1) /
                    (pi * factorial(2*n) * (1 - rho^2)^(2*n + 1/2) * sqrt(vy)^(m - n + 1)) *
                    (mx / vx - rho * my / sqrt(vx * vy) )^m *
                    binomial(2*n, m) *
                    (my / vy - rho*mx/sqrt(vx*vy))^(2 * n - m) *
                    besselk( m-n, abs(x) / (( 1 - rho^2) * sqrt(vx*vy)) )
            end
        end

        # return logpdf
        return term1 + log(term2)

    end

    # return logpdf
    return logpdf

=======
"""
Modified-bessel function of second kind

mx, vx : mean and variance of the random variable x 
my, vy : mean and variance of the random variable y 
rho    : correlation coefficient
"""
function besselmod(mx, vx, my, vy, rho; truncation = 10, jitter = 1e-8)
    logpdf = function (x)
        x += jitter
        term1 = -1 / (2 * (1 - rho^2)) * (mx^2 / vx + my^2 / vy - 2 * rho * (x + mx * my) / sqrt(vx * vy))

        term2 = 0.0
        for n in 0:truncation
            for m in 0:(2 * n)
                term2 +=
                    x^(2 * n - m) * abs(x)^(m - n) * sqrt(vx)^(m - n - 1) / (pi * factorial(2 * n) * (1 - rho^2)^(2 * n + 1 / 2) * sqrt(vy)^(m - n + 1)) *
                    (mx / vx - rho * my / sqrt(vx * vy))^m *
                    binomial(2 * n, m) *
                    (my / vy - rho * mx / sqrt(vx * vy))^(2 * n - m) *
                    besselk(m - n, abs(x) / ((1 - rho^2) * sqrt(vx * vy)))
            end
        end
        return term1 + log(term2)
    end
    return logpdf
end

function make_productdist_message(samples_A, d_in)
    return let samples_A = samples_A, d_in = d_in
        (x) -> begin
            result = mapreduce(+, samples_A) do sampleA
                return 1 / abs(sampleA) * pdf(d_in, x / sampleA)
            end
            return log(result)
        end
    end
>>>>>>> b84c75c1
end<|MERGE_RESOLUTION|>--- conflicted
+++ resolved
@@ -65,7 +65,6 @@
     return @call_rule typeof(*)(:out, Marginalisation) (m_A = m_in, m_in = m_A, meta = meta, addons = getaddons()) # symmetric rule
 end
 
-<<<<<<< HEAD
 
 ## test gp 
 @rule typeof(*)(:out, Marginalisation) (m_A::UnivariateGaussianDistributionsFamily, m_in::GaussianProcess, meta::Tuple{ProcessMeta, TinyCorrection}) = begin 
@@ -118,27 +117,10 @@
     samples_in = rand(d_in,nsamples)
     samples_prod =  samples_A1 .* samples_in
     p = make_productdist_message(samples_A2,d_in)
-=======
-#-----------------------
-# Univariate Normal * Univariate Normal 
-#----------------------
-@rule typeof(*)(:out, Marginalisation) (m_A::UnivariateGaussianDistributionsFamily, m_in::UnivariateGaussianDistributionsFamily, meta::Union{<:AbstractCorrection, Nothing}) = begin
-    μ_A, var_A = mean_var(m_A)
-    μ_in, var_in = mean_var(m_in)
-
-    return ContinuousUnivariateLogPdf(besselmod(μ_in, var_in, μ_A, var_A, 0.0))
-end
-
-@rule typeof(*)(:out, Marginalisation) (m_A::UnivariateDistribution, m_in::UnivariateDistribution, meta::Union{<:AbstractCorrection, Nothing}) = begin
-    nsamples = 3000
-    samples_A = rand(m_A, nsamples)
-    p = make_productdist_message(samples_A, m_in)
->>>>>>> b84c75c1
 
     return ContinuousUnivariateLogPdf(p)
 end
 
-<<<<<<< HEAD
 @rule typeof(*)(:out, Marginalisation) (m_A::LogNormal, m_in::UnivariateGaussianDistributionsFamily, meta::TinyCorrection) = begin 
     if isnothing(messages[1].addons) && isnothing(messages[2].addons)==false
         @logscale getlogscale(messages[2])
@@ -207,7 +189,26 @@
     # return logpdf
     return logpdf
 
-=======
+end
+
+#-----------------------
+# Univariate Normal * Univariate Normal 
+#----------------------
+@rule typeof(*)(:out, Marginalisation) (m_A::UnivariateGaussianDistributionsFamily, m_in::UnivariateGaussianDistributionsFamily, meta::Union{<:AbstractCorrection, Nothing}) = begin
+    μ_A, var_A = mean_var(m_A)
+    μ_in, var_in = mean_var(m_in)
+
+    return ContinuousUnivariateLogPdf(besselmod(μ_in, var_in, μ_A, var_A, 0.0))
+end
+
+@rule typeof(*)(:out, Marginalisation) (m_A::UnivariateDistribution, m_in::UnivariateDistribution, meta::Union{<:AbstractCorrection, Nothing}) = begin
+    nsamples = 3000
+    samples_A = rand(m_A, nsamples)
+    p = make_productdist_message(samples_A, m_in)
+
+    return ContinuousUnivariateLogPdf(p)
+end
+
 """
 Modified-bessel function of second kind
 
@@ -245,5 +246,4 @@
             return log(result)
         end
     end
->>>>>>> b84c75c1
 end