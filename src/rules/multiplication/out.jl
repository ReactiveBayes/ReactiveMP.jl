--- conflicted
+++ resolved
@@ -10,14 +10,6 @@
     return @call_rule typeof(*)(:out, Marginalisation) (m_A = m_in, m_in = m_A, meta = meta, addons = getaddons()) # symmetric rule
 end
 
-<<<<<<< HEAD
-@rule typeof(*)(:out, Marginalisation) (m_A::PointMass{<:AbstractMatrix}, m_in::F, meta::Union{<:AbstractCorrection, Nothing}) where {F <: NormalDistributionsFamily} = begin
-    @logscale getlogscale(messages[2])
-    A = mean(m_A)
-    μ_in, Σ_in = mean_cov(m_in)
-    return convert(promote_variate_type(F, NormalMeanVariance), A * μ_in, A * Σ_in * A')
-end
-=======
 @rule typeof(*)(:out, Marginalisation) (m_A::PointMass{<:AbstractMatrix}, m_in::F, meta::Union{<:AbstractCorrectionStrategy, Nothing}) where {F <: NormalDistributionsFamily} =
     begin
         @logscale 0
@@ -25,7 +17,6 @@
         μ_in, Σ_in = mean_cov(m_in)
         return convert(promote_variate_type(F, NormalMeanVariance), A * μ_in, A * Σ_in * A')
     end
->>>>>>> 58e076e0
 
 @rule typeof(*)(:out, Marginalisation) (m_A::F, m_in::PointMass{<:AbstractMatrix}, meta::Union{<:AbstractCorrectionStrategy, Nothing}) where {F <: NormalDistributionsFamily} =
     begin
@@ -97,15 +88,6 @@
     return @call_rule typeof(*)(:out, Marginalisation) (m_A = m_in, m_in = m_A, meta = meta, addons = getaddons()) # symmetric rule
 end
 
-<<<<<<< HEAD
-
-## test gp 
-@rule typeof(*)(:out, Marginalisation) (m_A::UnivariateGaussianDistributionsFamily, m_in::GaussianProcess, meta::Tuple{ProcessMeta, TinyCorrection}) = begin 
-    index = meta[1].index
-    m_gp, cov_gp = mean_cov(m_in.finitemarginal)
-    μ_in = m_gp[index]
-    var_in = cov_gp[index,index]
-=======
 #------------------------
 # UniformScaling * NormalDistributions
 #------------------------
@@ -119,20 +101,42 @@
 @rule typeof(*)(:out, Marginalisation) (
     m_A::UnivariateGaussianDistributionsFamily, m_in::UnivariateGaussianDistributionsFamily, meta::Union{<:AbstractCorrectionStrategy, Nothing}
 ) = begin
->>>>>>> 58e076e0
     μ_A, var_A = mean_var(m_A)
     return ContinuousUnivariateLogPdf((x) -> log(besselmod(x,μ_in,var_in,μ_A,var_A,0.0) ))
 end
 
-@rule typeof(*)(:out, Marginalisation) (m_A::UnivariateGaussianDistributionsFamily, m_in::UnivariateGaussianDistributionsFamily, meta::Tuple{ProcessMeta, TinyCorrection}) = begin
-    if isnothing(messages[1].addons) && isnothing(messages[2].addons)==false
-        @logscale getlogscale(messages[2])
-    elseif isnothing(messages[2].addons) && isnothing(messages[1].addons)==false
-        @logscale getlogscale(messages[1])
-    elseif isnothing(messages[2].addons) && isnothing(messages[1].addons)
-        @logscale 0
-    else
-        @logscale getlogscale(messages[1]) + getlogscale(messages[2]) #correct
+@rule typeof(*)(:out, Marginalisation) (m_A::UnivariateDistribution, m_in::UnivariateDistribution, meta::Union{<:AbstractCorrectionStrategy, Nothing}) = begin
+    nsamples = 3000
+    samples_A = rand(m_A, nsamples)
+    p = make_productdist_message(samples_A, m_in)
+
+    return ContinuousUnivariateLogPdf(p)
+end
+
+"""
+Modified-bessel function of second kind
+
+mx, vx : mean and variance of the random variable x 
+my, vy : mean and variance of the random variable y 
+rho    : correlation coefficient
+"""
+function besselmod(mx, vx, my, vy, rho; truncation = 10, jitter = 1e-8)
+    logpdf = function (x)
+        x += jitter
+        term1 = -1 / (2 * (1 - rho^2)) * (mx^2 / vx + my^2 / vy - 2 * rho * (x + mx * my) / sqrt(vx * vy))
+
+        term2 = 0.0
+        for n in 0:truncation
+            for m in 0:(2 * n)
+                term2 +=
+                    x^(2 * n - m) * abs(x)^(m - n) * sqrt(vx)^(m - n - 1) / (pi * factorial(2 * n) * (1 - rho^2)^(2 * n + 1 / 2) * sqrt(vy)^(m - n + 1)) *
+                    (mx / vx - rho * my / sqrt(vx * vy))^m *
+                    binomial(2 * n, m) *
+                    (my / vy - rho * mx / sqrt(vx * vy))^(2 * n - m) *
+                    besselk(m - n, abs(x) / ((1 - rho^2) * sqrt(vx * vy)))
+            end
+        end
+        return term1 + log(term2)
     end
     μ_in, var_in = mean_var(m_in)
     μ_A, var_A = mean_var(m_A)
@@ -144,7 +148,6 @@
     return @call_rule typeof(*)(:out, Marginalisation) (m_A=m_in,m_in=m_A,meta=meta)
 end
 
-<<<<<<< HEAD
 function make_productdist_message(samples_A,d_in)
     return let samples_A=samples_A,d_in=d_in
         (x) -> begin
@@ -166,12 +169,6 @@
     samples_in = rand(d_in,nsamples)
     samples_prod =  samples_A1 .* samples_in
     p = make_productdist_message(samples_A2,d_in)
-=======
-@rule typeof(*)(:out, Marginalisation) (m_A::UnivariateDistribution, m_in::UnivariateDistribution, meta::Union{<:AbstractCorrectionStrategy, Nothing}) = begin
-    nsamples = 3000
-    samples_A = rand(m_A, nsamples)
-    p = make_productdist_message(samples_A, m_in)
->>>>>>> 58e076e0
 
     return ContinuousUnivariateLogPdf(p)
 end
