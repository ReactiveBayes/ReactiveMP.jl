--- conflicted
+++ resolved
@@ -1,21 +1,10 @@
 
-<<<<<<< HEAD
-@rule typeof(*)(:out, Marginalisation) (
-    m_A::PointMass,
-    m_in::PointMass,
-    meta::Union{<:AbstractCorrection, Nothing}
-) = begin
-    return PointMass(mean(m_A) * mean(m_in))
-end
-=======
 @rule typeof(*)(:out, Marginalisation) (m_A::PointMass, m_in::PointMass, meta::Union{<:AbstractCorrection, Nothing}) = PointMass(mean(m_A) * mean(m_in))
->>>>>>> 015dbddf
 
 @rule typeof(*)(:out, Marginalisation) (m_A::PointMass{<:Real}, m_in::GammaDistributionsFamily, meta::Union{<:AbstractCorrection, Nothing}) = begin
     return GammaShapeRate(shape(m_in), rate(m_in) / mean(m_A))
 end
 
-<<<<<<< HEAD
 @rule typeof(*)(:out, Marginalisation) (
     m_A::GammaDistributionsFamily,
     m_in::PointMass{<:Real},
@@ -23,10 +12,6 @@
     addons::Union{Tuple, Nothing}
 ) = begin
     return @call_rule typeof(*)(:out, Marginalisation) (m_A = m_in, m_in = m_A, meta = meta, addons = addons) # symmetric rule
-=======
-@rule typeof(*)(:out, Marginalisation) (m_A::GammaDistributionsFamily, m_in::PointMass{<:Real}, meta::Union{<:AbstractCorrection, Nothing}) = begin
-    return @call_rule typeof(*)(:out, Marginalisation) (m_A = m_in, m_in = m_A, meta = meta) # symmetric rule
->>>>>>> 015dbddf
 end
 
 @rule typeof(*)(:out, Marginalisation) (m_A::PointMass{<:AbstractMatrix}, m_in::F, meta::Union{<:AbstractCorrection, Nothing}) where {F <: NormalDistributionsFamily} = begin
@@ -35,7 +20,6 @@
     return convert(promote_variate_type(F, NormalMeanVariance), A * μ_in, A * Σ_in * A')
 end
 
-<<<<<<< HEAD
 @rule typeof(*)(:out, Marginalisation) (
     m_A::F,
     m_in::PointMass{<:AbstractMatrix},
@@ -43,10 +27,6 @@
     addons::Union{Tuple, Nothing}
 ) where {F <: NormalDistributionsFamily} = begin
     return @call_rule typeof(*)(:out, Marginalisation) (m_A = m_in, m_in = m_A, meta = meta, addons = addons) # symmetric rule
-=======
-@rule typeof(*)(:out, Marginalisation) (m_A::F, m_in::PointMass{<:AbstractMatrix}, meta::Union{<:AbstractCorrection, Nothing}) where {F <: NormalDistributionsFamily} = begin
-    return @call_rule typeof(*)(:out, Marginalisation) (m_A = m_in, m_in = m_A, meta = meta) # symmetric rule
->>>>>>> 015dbddf
 end
 
 #------------------------
@@ -74,7 +54,6 @@
     return MvNormalMeanCovariance(μ, Σ)
 end
 
-<<<<<<< HEAD
 @rule typeof(*)(:out, Marginalisation) (
     m_A::UnivariateNormalDistributionsFamily,
     m_in::PointMass{<:AbstractVector},
@@ -82,10 +61,6 @@
     addons::Union{Tuple, Nothing}
 ) = begin
     return @call_rule typeof(*)(:out, Marginalisation) (m_A = m_in, m_in = m_A, meta = meta, addons = addons) # symmetric rule
-=======
-@rule typeof(*)(:out, Marginalisation) (m_A::UnivariateNormalDistributionsFamily, m_in::PointMass{<:AbstractVector}, meta::Union{<:AbstractCorrection, Nothing}) = begin
-    return @call_rule typeof(*)(:out, Marginalisation) (m_A = m_in, m_in = m_A, meta = meta) # symmetric rule
->>>>>>> 015dbddf
 end
 
 #------------------------
@@ -98,18 +73,11 @@
     return NormalMeanVariance(a * μ_in, a^2 * v_in)
 end
 
-<<<<<<< HEAD
 @rule typeof(*)(:out, Marginalisation) (
     m_A::UnivariateNormalDistributionsFamily,
     m_in::PointMass{<:Real},
     meta::Union{<:AbstractCorrection, Nothing},
     addons::Union{Tuple, Nothing}
-) =
-    begin
-        return @call_rule typeof(*)(:out, Marginalisation) (m_A = m_in, m_in = m_A, meta = meta, addons = addons) # symmetric rule
-    end
-=======
-@rule typeof(*)(:out, Marginalisation) (m_A::UnivariateNormalDistributionsFamily, m_in::PointMass{<:Real}, meta::Union{<:AbstractCorrection, Nothing}) = begin
-    return @call_rule typeof(*)(:out, Marginalisation) (m_A = m_in, m_in = m_A, meta = meta) # symmetric rule
-end
->>>>>>> 015dbddf
+) = begin
+    return @call_rule typeof(*)(:out, Marginalisation) (m_A = m_in, m_in = m_A, meta = meta, addons = addons) # symmetric rule
+end