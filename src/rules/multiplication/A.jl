import ForwardDiff: hessian
import StableRNGs: StableRNG
@rule typeof(*)(:A, Marginalisation) (m_out::PointMass, m_in::PointMass, meta::Union{<:AbstractCorrection, Nothing}) = PointMass(mean(m_in) \ mean(m_out))

@rule typeof(*)(:A, Marginalisation) (m_out::GammaDistributionsFamily, m_in::PointMass{<:Real}, meta::Union{<:AbstractCorrection, Nothing}) = begin
    return GammaShapeRate(shape(m_out), rate(m_out) * mean(m_in))
end

# if A is a matrix, then the result is multivariate
@rule typeof(*)(:A, Marginalisation) (m_out::MultivariateNormalDistributionsFamily, m_in::PointMass{<:AbstractMatrix}, meta::Union{<:AbstractCorrection, Nothing}) = begin
    A = mean(m_in)
    ξ_out, W_out = weightedmean_precision(m_out)
    W = correction!(meta, A' * W_out * A)
    return MvNormalWeightedMeanPrecision(A' * ξ_out, W)
end

# if A is a vector, then the result is univariate
# this rule links to the special case (AbstractVector * Univariate) for forward (:out) rule
@rule typeof(*)(:A, Marginalisation) (m_out::MultivariateNormalDistributionsFamily, m_in::PointMass{<:AbstractVector}, meta::Union{<:AbstractCorrection, Nothing}) = begin
    A = mean(m_in)
    ξ_out, W_out = weightedmean_precision(m_out)
    W = correction!(meta, dot(A, W_out, A))
    return NormalWeightedMeanPrecision(dot(A, ξ_out), W)
end

# if A is a scalar, then the input is either univariate or multivariate
@rule typeof(*)(:A, Marginalisation) (m_out::F, m_in::PointMass{<:Real}, meta::Union{<:AbstractCorrection, Nothing}) where {F <: NormalDistributionsFamily} = begin
    A = mean(m_in)
    ξ_out, W_out = weightedmean_precision(m_out)
    W = correction!(meta, A^2 * W_out)
    return convert(promote_variate_type(F, NormalWeightedMeanPrecision), A * ξ_out, W)
end

# specialized versions for mean-covariance parameterization
@rule typeof(*)(:A, Marginalisation) (m_out::MvNormalMeanCovariance, m_in::PointMass{<:AbstractMatrix}, meta::Union{<:AbstractCorrection, Nothing}) = begin
    A = mean(m_in)
    μ_out, Σ_out = mean_cov(m_out)

    z = fastcholesky(Σ_out)
    tmp = A' / z
    W = correction!(meta, tmp * A)

    return MvNormalWeightedMeanPrecision(tmp * μ_out, W)
end

@rule typeof(*)(:A, Marginalisation) (m_out::MvNormalMeanCovariance, m_in::PointMass{<:AbstractVector}, meta::Union{<:AbstractCorrection, Nothing}) = begin
    A = mean(m_in)
    μ_out, Σ_out = mean_cov(m_out)

    z = fastcholesky(Σ_out)
    tmp = A' / z
    W = correction!(meta, dot(tmp, A))

    return NormalWeightedMeanPrecision(dot(tmp, μ_out), W)
end

<<<<<<< HEAD
##### test gp 
@rule typeof(*)(:A, Marginalisation) (m_out::UnivariateGaussianDistributionsFamily, m_in::GaussianProcess, meta::Tuple{ProcessMeta, TinyCorrection}) = begin 
    index = meta[1].index
    m_gp, cov_gp = mean_cov(m_in.finitemarginal)
    μ_in = m_gp[index]
    var_in = cov_gp[index,index]
    μ_out, var_out = mean_var(m_out)
    backwardpass = (x) -> -log(abs(x)) - 0.5*log(2π * (var_in + var_out / x^2))  - 1/2 * (μ_out  - x*μ_in)^2 / (var_in*x^2 + var_out)
    return ContinuousUnivariateLogPdf(backwardpass)
end

@rule typeof(*)(:A, Marginalisation) (m_out::UnivariateGaussianDistributionsFamily, m_in::UnivariateGaussianDistributionsFamily, meta::Tuple{ProcessMeta, TinyCorrection}) = begin 
    μ_in, var_in = mean_var(m_in)
    μ_out, var_out = mean_var(m_out)
    backwardpass = (x) -> -log(abs(x)) - 0.5*log(2π * (var_in + var_out / x^2))  - 1/2 * (μ_out  - x*μ_in)^2 / (var_in*x^2 + var_out)
    return ContinuousUnivariateLogPdf(backwardpass)
end


function make_productdist_message(samples_in,d_out)
    return let samples_in=samples_in,d_out=d_out
        (x) -> begin
            result = mapreduce(+, zip(samples_in,)) do (samplein,)
                return samplein * pdf(d_out,x*samplein) #Ismail code: abs(samplein * pdf(d_out, x*samplein))
=======
@rule typeof(*)(:A, Marginalisation) (m_out::UnivariateGaussianDistributionsFamily, m_in::UnivariateGaussianDistributionsFamily, meta::Union{<:AbstractCorrection, Nothing}) = begin
    μ_in, var_in = mean_var(m_in)
    μ_out, var_out = mean_var(m_out)
    log_backwardpass = (x) -> -log(abs(x)) - 0.5 * log(2π * (var_in + var_out / x^2)) - 1 / 2 * (μ_out - x * μ_in)^2 / (var_in * x^2 + var_out)
    return ContinuousUnivariateLogPdf(log_backwardpass)
end

@rule typeof(*)(:A, Marginalisation) (m_out::UnivariateDistribution, m_in::UnivariateDistribution, meta::Union{<:AbstractCorrection, Nothing}) = begin
    nsamples = 3000
    samples_in = rand(m_in, nsamples)
    p = make_inversedist_message(samples_in, m_out)
    return ContinuousUnivariateLogPdf(p)
end

function make_inversedist_message(samples_in, d_out)
    return let samples_in = samples_in, d_out = d_out
        (x) -> begin
            result = mapreduce(+, samples_in) do samplein
                return abs(samplein) * pdf(d_out, x * samplein)
>>>>>>> b84c75c1
            end
            return log(result)
        end
    end
<<<<<<< HEAD
end


@rule typeof(*)(:A, Marginalisation) (m_out::UnivariateGaussianDistributionsFamily, m_in::LogNormal, meta::TinyCorrection) = begin
    nsamples    = 3000
    samples_in = rand(m_in,nsamples)
    samples_out = rand(m_out,nsamples)
    #this rule is used 
    p = make_productdist_message(samples_in,m_out)
    return ContinuousUnivariateLogPdf(p)
end

@rule typeof(*)(:A, Marginalisation) (m_out::UnivariateGaussianDistributionsFamily, m_in::UnivariateGaussianDistributionsFamily, meta::TinyCorrection) = begin
    μ_in, var_in = mean_var(m_in)
    μ_out, var_out = mean_var(m_out)

    backwardpass = (x) -> -log(abs(x)) - 0.5*log(2π * (var_in + var_out / x^2))  - 1/2 * (μ_out  - x*μ_in)^2 / (var_in*x^2 + var_out)

    return ContinuousUnivariateLogPdf(backwardpass)    
end

@rule typeof(*)(:A, Marginalisation) (m_out::UnivariateGaussianDistributionsFamily, m_in::LogNormal, meta::ProcessMeta) = begin
    return @call_rule typeof(*)(:A, Marginalisation) (m_out=m_out,m_in=m_in,meta=TinyCorrection())
end

@rule typeof(*)(:A, Marginalisation) (m_out::PointMass, m_in::LogNormal, meta::ProcessMeta) = begin 
    m_out_proxy = GaussianMeanVariance(mean(m_out),0.0001)
    return @call_rule typeof(*)(:A,Marginalisation) (m_out=m_out_proxy, m_in=m_in,meta=meta)
end


@rule typeof(*)(:A, Marginalisation) (m_out::UnivariateGaussianDistributionsFamily, m_in::LogNormal, meta::ProcessMeta) = begin 
    return @call_rule typeof(*)(:A, Marginalisation) (m_out=m_out,m_in=m_in,meta=TinyCorrection())
end
=======
end
>>>>>>> b84c75c1
<|MERGE_RESOLUTION|>--- conflicted
+++ resolved
@@ -54,7 +54,6 @@
     return NormalWeightedMeanPrecision(dot(tmp, μ_out), W)
 end
 
-<<<<<<< HEAD
 ##### test gp 
 @rule typeof(*)(:A, Marginalisation) (m_out::UnivariateGaussianDistributionsFamily, m_in::GaussianProcess, meta::Tuple{ProcessMeta, TinyCorrection}) = begin 
     index = meta[1].index
@@ -79,32 +78,10 @@
         (x) -> begin
             result = mapreduce(+, zip(samples_in,)) do (samplein,)
                 return samplein * pdf(d_out,x*samplein) #Ismail code: abs(samplein * pdf(d_out, x*samplein))
-=======
-@rule typeof(*)(:A, Marginalisation) (m_out::UnivariateGaussianDistributionsFamily, m_in::UnivariateGaussianDistributionsFamily, meta::Union{<:AbstractCorrection, Nothing}) = begin
-    μ_in, var_in = mean_var(m_in)
-    μ_out, var_out = mean_var(m_out)
-    log_backwardpass = (x) -> -log(abs(x)) - 0.5 * log(2π * (var_in + var_out / x^2)) - 1 / 2 * (μ_out - x * μ_in)^2 / (var_in * x^2 + var_out)
-    return ContinuousUnivariateLogPdf(log_backwardpass)
-end
-
-@rule typeof(*)(:A, Marginalisation) (m_out::UnivariateDistribution, m_in::UnivariateDistribution, meta::Union{<:AbstractCorrection, Nothing}) = begin
-    nsamples = 3000
-    samples_in = rand(m_in, nsamples)
-    p = make_inversedist_message(samples_in, m_out)
-    return ContinuousUnivariateLogPdf(p)
-end
-
-function make_inversedist_message(samples_in, d_out)
-    return let samples_in = samples_in, d_out = d_out
-        (x) -> begin
-            result = mapreduce(+, samples_in) do samplein
-                return abs(samplein) * pdf(d_out, x * samplein)
->>>>>>> b84c75c1
             end
             return log(result)
         end
     end
-<<<<<<< HEAD
 end
 
 
@@ -139,6 +116,29 @@
 @rule typeof(*)(:A, Marginalisation) (m_out::UnivariateGaussianDistributionsFamily, m_in::LogNormal, meta::ProcessMeta) = begin 
     return @call_rule typeof(*)(:A, Marginalisation) (m_out=m_out,m_in=m_in,meta=TinyCorrection())
 end
-=======
+
+
+@rule typeof(*)(:A, Marginalisation) (m_out::UnivariateGaussianDistributionsFamily, m_in::UnivariateGaussianDistributionsFamily, meta::Union{<:AbstractCorrection, Nothing}) = begin
+    μ_in, var_in = mean_var(m_in)
+    μ_out, var_out = mean_var(m_out)
+    log_backwardpass = (x) -> -log(abs(x)) - 0.5 * log(2π * (var_in + var_out / x^2)) - 1 / 2 * (μ_out - x * μ_in)^2 / (var_in * x^2 + var_out)
+    return ContinuousUnivariateLogPdf(log_backwardpass)
 end
->>>>>>> b84c75c1
+
+@rule typeof(*)(:A, Marginalisation) (m_out::UnivariateDistribution, m_in::UnivariateDistribution, meta::Union{<:AbstractCorrection, Nothing}) = begin
+    nsamples = 3000
+    samples_in = rand(m_in, nsamples)
+    p = make_inversedist_message(samples_in, m_out)
+    return ContinuousUnivariateLogPdf(p)
+end
+
+function make_inversedist_message(samples_in, d_out)
+    return let samples_in = samples_in, d_out = d_out
+        (x) -> begin
+            result = mapreduce(+, samples_in) do samplein
+                return abs(samplein) * pdf(d_out, x * samplein)
+            end
+            return log(result)
+        end
+    end
+end