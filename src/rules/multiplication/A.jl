<<<<<<< HEAD
import ForwardDiff: hessian
import StableRNGs: StableRNG
@rule typeof(*)(:A, Marginalisation) (m_out::PointMass, m_in::PointMass, meta::Union{<:AbstractCorrection, Nothing}) = PointMass(mean(m_in) \ mean(m_out))
=======

@rule typeof(*)(:A, Marginalisation) (m_out::PointMass, m_in::PointMass, meta::Union{<:AbstractCorrectionStrategy, Nothing}) = PointMass(mean(m_in) \ mean(m_out))
>>>>>>> 58e076e0

@rule typeof(*)(:A, Marginalisation) (m_out::GammaDistributionsFamily, m_in::PointMass{<:Real}, meta::Union{<:AbstractCorrectionStrategy, Nothing}) = begin
    return GammaShapeRate(shape(m_out), rate(m_out) * mean(m_in))
end

# if A is a matrix, then the result is multivariate
@rule typeof(*)(:A, Marginalisation) (m_out::MultivariateNormalDistributionsFamily, m_in::PointMass{<:AbstractMatrix}, meta::Union{<:AbstractCorrectionStrategy, Nothing}) = begin
    A = mean(m_in)
    ξ_out, W_out = weightedmean_precision(m_out)
    W = correction!(meta, A' * W_out * A)
    return MvNormalWeightedMeanPrecision(A' * ξ_out, W)
end

# if A is a vector, then the result is univariate
<<<<<<< HEAD
# this rule links to the special case (AbstractVector * Univariate) for forward (:out) rule
@rule typeof(*)(:A, Marginalisation) (m_out::MultivariateNormalDistributionsFamily, m_in::PointMass{<:AbstractVector}, meta::Union{<:AbstractCorrection, Nothing}) = begin
=======
# this rule links to the special case (AbstractVector * Univariate) for forward (:out) rule 
@rule typeof(*)(:A, Marginalisation) (m_out::MultivariateNormalDistributionsFamily, m_in::PointMass{<:AbstractVector}, meta::Union{<:AbstractCorrectionStrategy, Nothing}) = begin
>>>>>>> 58e076e0
    A = mean(m_in)
    ξ_out, W_out = weightedmean_precision(m_out)
    W = correction!(meta, dot(A, W_out, A))
    return NormalWeightedMeanPrecision(dot(A, ξ_out), W)
end

# if A is a scalar, then the input is either univariate or multivariate
@rule typeof(*)(:A, Marginalisation) (m_out::F, m_in::PointMass{<:Real}, meta::Union{<:AbstractCorrectionStrategy, Nothing}) where {F <: NormalDistributionsFamily} = begin
    A = mean(m_in)
    ξ_out, W_out = weightedmean_precision(m_out)
    W = correction!(meta, A^2 * W_out)
    return convert(promote_variate_type(F, NormalWeightedMeanPrecision), A * ξ_out, W)
end

# specialized versions for mean-covariance parameterization
@rule typeof(*)(:A, Marginalisation) (m_out::MvNormalMeanCovariance, m_in::PointMass{<:AbstractMatrix}, meta::Union{<:AbstractCorrectionStrategy, Nothing}) = begin
    A = mean(m_in)
    μ_out, Σ_out = mean_cov(m_out)

    z = fastcholesky(Σ_out)
    tmp = A' / z
    W = correction!(meta, tmp * A)

    return MvNormalWeightedMeanPrecision(tmp * μ_out, W)
end

@rule typeof(*)(:A, Marginalisation) (m_out::MvNormalMeanCovariance, m_in::PointMass{<:AbstractVector}, meta::Union{<:AbstractCorrectionStrategy, Nothing}) = begin
    A = mean(m_in)
    μ_out, Σ_out = mean_cov(m_out)

    z = fastcholesky(Σ_out)
    tmp = A' / z
    W = correction!(meta, dot(tmp, A))

    return NormalWeightedMeanPrecision(dot(tmp, μ_out), W)
end

<<<<<<< HEAD
##### test gp 
@rule typeof(*)(:A, Marginalisation) (m_out::UnivariateGaussianDistributionsFamily, m_in::GaussianProcess, meta::Tuple{ProcessMeta, TinyCorrection}) = begin 
    index = meta[1].index
    m_gp, cov_gp = mean_cov(m_in.finitemarginal)
    μ_in = m_gp[index]
    var_in = cov_gp[index,index]
=======
@rule typeof(*)(:A, Marginalisation) (
    m_out::UnivariateGaussianDistributionsFamily, m_in::UnivariateGaussianDistributionsFamily, meta::Union{<:AbstractCorrectionStrategy, Nothing}
) = begin
    μ_in, var_in = mean_var(m_in)
>>>>>>> 58e076e0
    μ_out, var_out = mean_var(m_out)
    backwardpass = (x) -> -log(abs(x)) - 0.5*log(2π * (var_in + var_out / x^2))  - 1/2 * (μ_out  - x*μ_in)^2 / (var_in*x^2 + var_out)
    return ContinuousUnivariateLogPdf(backwardpass)
end

<<<<<<< HEAD
@rule typeof(*)(:A, Marginalisation) (m_out::UnivariateGaussianDistributionsFamily, m_in::UnivariateGaussianDistributionsFamily, meta::Tuple{ProcessMeta, TinyCorrection}) = begin 
    μ_in, var_in = mean_var(m_in)
    μ_out, var_out = mean_var(m_out)
    backwardpass = (x) -> -log(abs(x)) - 0.5*log(2π * (var_in + var_out / x^2))  - 1/2 * (μ_out  - x*μ_in)^2 / (var_in*x^2 + var_out)
    return ContinuousUnivariateLogPdf(backwardpass)
=======
@rule typeof(*)(:A, Marginalisation) (m_out::UnivariateDistribution, m_in::UnivariateDistribution, meta::Union{<:AbstractCorrectionStrategy, Nothing}) = begin
    nsamples = 3000
    samples_in = rand(m_in, nsamples)
    p = make_inversedist_message(samples_in, m_out)
    return ContinuousUnivariateLogPdf(p)
>>>>>>> 58e076e0
end


function make_productdist_message(samples_in,d_out)
    return let samples_in=samples_in,d_out=d_out
        (x) -> begin
            result = mapreduce(+, zip(samples_in,)) do (samplein,)
                return samplein * pdf(d_out,x*samplein) #Ismail code: abs(samplein * pdf(d_out, x*samplein))
            end
            return log(result)
        end
    end
end


@rule typeof(*)(:A, Marginalisation) (m_out::UnivariateGaussianDistributionsFamily, m_in::LogNormal, meta::TinyCorrection) = begin
    nsamples    = 3000
    samples_in = rand(m_in,nsamples)
    samples_out = rand(m_out,nsamples)
    #this rule is used 
    p = make_productdist_message(samples_in,m_out)
    return ContinuousUnivariateLogPdf(p)
end

@rule typeof(*)(:A, Marginalisation) (m_out::UnivariateGaussianDistributionsFamily, m_in::UnivariateGaussianDistributionsFamily, meta::TinyCorrection) = begin
    μ_in, var_in = mean_var(m_in)
    μ_out, var_out = mean_var(m_out)

    backwardpass = (x) -> -log(abs(x)) - 0.5*log(2π * (var_in + var_out / x^2))  - 1/2 * (μ_out  - x*μ_in)^2 / (var_in*x^2 + var_out)

    return ContinuousUnivariateLogPdf(backwardpass)    
end

@rule typeof(*)(:A, Marginalisation) (m_out::UnivariateGaussianDistributionsFamily, m_in::LogNormal, meta::ProcessMeta) = begin
    return @call_rule typeof(*)(:A, Marginalisation) (m_out=m_out,m_in=m_in,meta=TinyCorrection())
end

@rule typeof(*)(:A, Marginalisation) (m_out::PointMass, m_in::LogNormal, meta::ProcessMeta) = begin 
    m_out_proxy = GaussianMeanVariance(mean(m_out),0.0001)
    return @call_rule typeof(*)(:A,Marginalisation) (m_out=m_out_proxy, m_in=m_in,meta=meta)
end


@rule typeof(*)(:A, Marginalisation) (m_out::UnivariateGaussianDistributionsFamily, m_in::LogNormal, meta::ProcessMeta) = begin 
    return @call_rule typeof(*)(:A, Marginalisation) (m_out=m_out,m_in=m_in,meta=TinyCorrection())
end


# @rule typeof(*)(:A, Marginalisation) (m_out::UnivariateGaussianDistributionsFamily, m_in::UnivariateGaussianDistributionsFamily, meta::Union{<:AbstractCorrection, Nothing}) = begin
#     μ_in, var_in = mean_var(m_in)
#     μ_out, var_out = mean_var(m_out)
#     log_backwardpass = (x) -> -log(abs(x)) - 0.5 * log(2π * (var_in + var_out / x^2)) - 1 / 2 * (μ_out - x * μ_in)^2 / (var_in * x^2 + var_out)
#     return ContinuousUnivariateLogPdf(log_backwardpass)
# end

# @rule typeof(*)(:A, Marginalisation) (m_out::UnivariateDistribution, m_in::UnivariateDistribution, meta::Union{<:AbstractCorrection, Nothing}) = begin
#     nsamples = 3000
#     samples_in = rand(m_in, nsamples)
#     p = make_inversedist_message(samples_in, m_out)
#     return ContinuousUnivariateLogPdf(p)
# end

# function make_inversedist_message(samples_in, d_out)
#     return let samples_in = samples_in, d_out = d_out
#         (x) -> begin
#             result = mapreduce(+, samples_in) do samplein
#                 return abs(samplein) * pdf(d_out, x * samplein)
#             end
#             return log(result)
#         end
#     end
# end<|MERGE_RESOLUTION|>--- conflicted
+++ resolved
@@ -1,11 +1,5 @@
-<<<<<<< HEAD
-import ForwardDiff: hessian
-import StableRNGs: StableRNG
-@rule typeof(*)(:A, Marginalisation) (m_out::PointMass, m_in::PointMass, meta::Union{<:AbstractCorrection, Nothing}) = PointMass(mean(m_in) \ mean(m_out))
-=======
 
 @rule typeof(*)(:A, Marginalisation) (m_out::PointMass, m_in::PointMass, meta::Union{<:AbstractCorrectionStrategy, Nothing}) = PointMass(mean(m_in) \ mean(m_out))
->>>>>>> 58e076e0
 
 @rule typeof(*)(:A, Marginalisation) (m_out::GammaDistributionsFamily, m_in::PointMass{<:Real}, meta::Union{<:AbstractCorrectionStrategy, Nothing}) = begin
     return GammaShapeRate(shape(m_out), rate(m_out) * mean(m_in))
@@ -20,13 +14,8 @@
 end
 
 # if A is a vector, then the result is univariate
-<<<<<<< HEAD
-# this rule links to the special case (AbstractVector * Univariate) for forward (:out) rule
-@rule typeof(*)(:A, Marginalisation) (m_out::MultivariateNormalDistributionsFamily, m_in::PointMass{<:AbstractVector}, meta::Union{<:AbstractCorrection, Nothing}) = begin
-=======
 # this rule links to the special case (AbstractVector * Univariate) for forward (:out) rule 
 @rule typeof(*)(:A, Marginalisation) (m_out::MultivariateNormalDistributionsFamily, m_in::PointMass{<:AbstractVector}, meta::Union{<:AbstractCorrectionStrategy, Nothing}) = begin
->>>>>>> 58e076e0
     A = mean(m_in)
     ξ_out, W_out = weightedmean_precision(m_out)
     W = correction!(meta, dot(A, W_out, A))
@@ -64,39 +53,21 @@
     return NormalWeightedMeanPrecision(dot(tmp, μ_out), W)
 end
 
-<<<<<<< HEAD
-##### test gp 
-@rule typeof(*)(:A, Marginalisation) (m_out::UnivariateGaussianDistributionsFamily, m_in::GaussianProcess, meta::Tuple{ProcessMeta, TinyCorrection}) = begin 
-    index = meta[1].index
-    m_gp, cov_gp = mean_cov(m_in.finitemarginal)
-    μ_in = m_gp[index]
-    var_in = cov_gp[index,index]
-=======
 @rule typeof(*)(:A, Marginalisation) (
     m_out::UnivariateGaussianDistributionsFamily, m_in::UnivariateGaussianDistributionsFamily, meta::Union{<:AbstractCorrectionStrategy, Nothing}
 ) = begin
     μ_in, var_in = mean_var(m_in)
->>>>>>> 58e076e0
     μ_out, var_out = mean_var(m_out)
     backwardpass = (x) -> -log(abs(x)) - 0.5*log(2π * (var_in + var_out / x^2))  - 1/2 * (μ_out  - x*μ_in)^2 / (var_in*x^2 + var_out)
     return ContinuousUnivariateLogPdf(backwardpass)
 end
 
-<<<<<<< HEAD
-@rule typeof(*)(:A, Marginalisation) (m_out::UnivariateGaussianDistributionsFamily, m_in::UnivariateGaussianDistributionsFamily, meta::Tuple{ProcessMeta, TinyCorrection}) = begin 
-    μ_in, var_in = mean_var(m_in)
-    μ_out, var_out = mean_var(m_out)
-    backwardpass = (x) -> -log(abs(x)) - 0.5*log(2π * (var_in + var_out / x^2))  - 1/2 * (μ_out  - x*μ_in)^2 / (var_in*x^2 + var_out)
-    return ContinuousUnivariateLogPdf(backwardpass)
-=======
 @rule typeof(*)(:A, Marginalisation) (m_out::UnivariateDistribution, m_in::UnivariateDistribution, meta::Union{<:AbstractCorrectionStrategy, Nothing}) = begin
     nsamples = 3000
     samples_in = rand(m_in, nsamples)
     p = make_inversedist_message(samples_in, m_out)
     return ContinuousUnivariateLogPdf(p)
->>>>>>> 58e076e0
 end
-
 
 function make_productdist_message(samples_in,d_out)
     return let samples_in=samples_in,d_out=d_out
