
@rule typeof(*)(:in, Marginalisation) (m_out::PointMass, m_A::PointMass, meta::Union{<:AbstractCorrectionStrategy, Nothing}) = PointMass(mean(m_A) \ mean(m_out))

@rule typeof(*)(:in, Marginalisation) (m_out::GammaDistributionsFamily, m_A::PointMass{<:Real}, meta::Union{<:AbstractCorrectionStrategy, Nothing}) = begin
    return GammaShapeRate(shape(m_out), rate(m_out) * mean(m_A))
end

# if A is a matrix, then the result is multivariate
@rule typeof(*)(:in, Marginalisation) (m_out::MultivariateNormalDistributionsFamily, m_A::PointMass{<:AbstractMatrix}, meta::Union{<:AbstractCorrectionStrategy, Nothing}) = begin
    A = mean(m_A)
    ξ_out, W_out = weightedmean_precision(m_out)
    W = correction!(meta, A' * W_out * A)
    return MvNormalWeightedMeanPrecision(A' * ξ_out, W)
end

# if A is a vector, then the result is univariate
<<<<<<< HEAD
# this rule links to the special case (AbstractVector * Univariate) for forward (:out) rule
@rule typeof(*)(:in, Marginalisation) (m_out::MultivariateNormalDistributionsFamily, m_A::PointMass{<:AbstractVector}, meta::Union{<:AbstractCorrection, Nothing}) = begin
=======
# this rule links to the special case (AbstractVector * Univariate) for forward (:out) rule 
@rule typeof(*)(:in, Marginalisation) (m_out::MultivariateNormalDistributionsFamily, m_A::PointMass{<:AbstractVector}, meta::Union{<:AbstractCorrectionStrategy, Nothing}) = begin
>>>>>>> 58e076e0
    A = mean(m_A)
    ξ_out, W_out = weightedmean_precision(m_out)
    W = correction!(meta, dot(A, W_out, A))
    return NormalWeightedMeanPrecision(dot(A, ξ_out), W)
end

# if A is a scalar, then the input is either univariate or multivariate
@rule typeof(*)(:in, Marginalisation) (m_out::F, m_A::PointMass{<:Real}, meta::Union{<:AbstractCorrectionStrategy, Nothing}) where {F <: NormalDistributionsFamily} = begin
    A = mean(m_A)
    @logscale -logdet(A)
    ξ_out, W_out = weightedmean_precision(m_out)
    W = correction!(meta, A^2 * W_out)
    return convert(promote_variate_type(F, NormalWeightedMeanPrecision), A * ξ_out, W)
end

# specialized versions for mean-covariance parameterization
@rule typeof(*)(:in, Marginalisation) (m_out::MvNormalMeanCovariance, m_A::PointMass{<:AbstractMatrix}, meta::Union{<:AbstractCorrectionStrategy, Nothing}) = begin
    A = mean(m_A)
    μ_out, Σ_out = mean_cov(m_out)

    z = fastcholesky(Σ_out)
    tmp = A' / z
    W = correction!(meta, tmp * A)
    @logscale log(1 / sqrt(det(W) * det(Σ_out))) + getlogscale(messages[1]) #correct 

    return MvNormalWeightedMeanPrecision(tmp * μ_out, W)
end

@rule typeof(*)(:in, Marginalisation) (m_out::MvNormalMeanCovariance, m_A::PointMass{<:AbstractVector}, meta::Union{<:AbstractCorrectionStrategy, Nothing}) = begin
    A = mean(m_A)
    μ_out, Σ_out = mean_cov(m_out)

    z = fastcholesky(Σ_out)
    tmp = A' / z
    W = correction!(meta, dot(tmp, A))

    return NormalWeightedMeanPrecision(dot(tmp, μ_out), W)
end

<<<<<<< HEAD

### Test for gp
@rule typeof(*)(:in, Marginalisation) (m_out::UnivariateGaussianDistributionsFamily, m_A::UnivariateGaussianDistributionsFamily, meta::Tuple{ProcessMeta, TinyCorrection}) = begin
    return @call_rule typeof(*)(:A, Marginalisation) (m_out = m_out, m_in = m_A, meta = meta)
end

@rule typeof(*)(:in, Marginalisation) (m_out::UnivariateGaussianDistributionsFamily, m_A::LogNormal, meta::Tuple{ProcessMeta, TinyCorrection}) = begin
    return @call_rule typeof(*)(:A, Marginalisation) (m_out = m_out, m_in = m_A, meta = TinyCorrection())
end 

@rule typeof(*)(:in, Marginalisation) (m_out::PointMass, m_A::UnivariateGaussianDistributionsFamily, meta::TinyCorrection) = begin 
    backward_in = (x) -> -log(abs(x)) + logpdf(m_A,mean(m_out)/x)
    scalefactor = (x) -> exp(backward_in(x))*exp(x^2)
    points, w = ReactiveMP.gausshermite(120)
    Z = dot(w,scalefactor.(points))
    # nsamples = 3000
    # samples = rand(StableRNG(1),m_A,nsamples)
    # Z = sum(1 ./ abs.(samples)) / nsamples
    if isnothing(messages[2].addons)
        @logscale log(Z)
    else
        @logscale log(Z) + getlogscale(messages[2]) #correct 
    end
    return ContinuousUnivariateLogPdf(backward_in)
end


@rule typeof(*)(:in, Marginalisation) (m_out::PointMass, m_A::GaussianProcess, meta::ProcessMeta) = begin 
    index = meta.index
    m_gp, cov_gp = mean_cov(m_A.finitemarginal)
    μ_in = m_gp[index]
    var_in = cov_gp[index,index]
    return @call_rule typeof(*)(:in, Marginalisation) (m_out=m_out,m_A=NormalMeanVariance(μ_in,var_in),meta=TinyCorrection())
end

@rule typeof(*)(:in, Marginalisation) (m_out::UnivariateGaussianDistributionsFamily, m_A::UnivariateGaussianDistributionsFamily, meta::TinyCorrection) = begin 
    μ_in, var_in = mean_var(m_A)
=======
@rule typeof(*)(:in, Marginalisation) (
    m_out::UnivariateGaussianDistributionsFamily, m_A::UnivariateGaussianDistributionsFamily, meta::Union{<:AbstractCorrectionStrategy, Nothing}
) = begin
    μ_A, var_A = mean_var(m_A)
>>>>>>> 58e076e0
    μ_out, var_out = mean_var(m_out)
    backwardpass = (x) -> -log(abs(x)) - 0.5*log(2π * abs(var_in + var_out / x^2))  - 1/2 * (μ_out / x - μ_in)^2 / (var_in + var_out / x^2)
    return ContinuousUnivariateLogPdf(backwardpass)
end

<<<<<<< HEAD


@rule typeof(*)(:in, Marginalisation) (m_out::UnivariateGaussianDistributionsFamily, m_A::GaussianProcess, meta::ProcessMeta) = begin 
    index = meta.index
    m_gp, cov_gp = mean_cov(m_A.finitemarginal)
    d_A = NormalMeanVariance(m_gp[index], cov_gp[index,index])
    return @call_rule typeof(*)(:in, Marginalisation) (m_out=m_out,m_A=d_A,meta=TinyCorrection())
end



# @rule typeof(*)(:in, Marginalisation) (m_out::UnivariateGaussianDistributionsFamily, m_A::UnivariateGaussianDistributionsFamily, meta::Union{<:AbstractCorrection, Nothing}) = begin
#     μ_A, var_A = mean_var(m_A)
#     μ_out, var_out = mean_var(m_out)
#     log_backwardpass = (x) -> -log(abs(x)) - 0.5 * log(2π * (var_A + var_out / x^2)) - 1 / 2 * (μ_out - x * μ_A)^2 / (var_A * x^2 + var_out)
#     return ContinuousUnivariateLogPdf(log_backwardpass)
# end

# @rule typeof(*)(:in, Marginalisation) (m_out::UnivariateDistribution, m_A::UnivariateDistribution, meta::Union{<:AbstractCorrection, Nothing}) = begin
#     return @call_rule typeof(*)(:A, Marginalisation) (m_out = m_out, m_in = m_A, meta = meta)
# end
=======
@rule typeof(*)(:in, Marginalisation) (m_out::UnivariateDistribution, m_A::UnivariateDistribution, meta::Union{<:AbstractCorrectionStrategy, Nothing}) = begin
    return @call_rule typeof(*)(:A, Marginalisation) (m_out = m_out, m_in = m_A, meta = meta)
end

#------------------------
# Real * NormalDistributions
#------------------------
@rule typeof(*)(:in, Marginalisation) (m_A::PointMass{<:Real}, m_out::UnivariateNormalDistributionsFamily, meta::Union{<:AbstractCorrectionStrategy, Nothing}) = begin
    @logscale 0
    a = mean(m_A)
    μ_out, v_out = mean_var(m_out)
    return NormalMeanVariance(μ_out / a, v_out / a^2)
end

@rule typeof(*)(:in, Marginalisation) (m_A::PointMass{<:Real}, m_out::MvNormalMeanCovariance, meta::Union{<:AbstractCorrectionStrategy, Nothing}) = begin
    @logscale 0
    a = mean(m_A)
    μ_out, v_out = mean_cov(m_out)
    return MvNormalMeanCovariance(μ_out / a, v_out / a^2)
end

@rule typeof(*)(:in, Marginalisation) (m_A::PointMass{<:Real}, m_out::MvNormalMeanPrecision, meta::Union{<:AbstractCorrectionStrategy, Nothing}) = begin
    @logscale 0
    a = mean(m_A)
    μ_out, w_out = mean_precision(m_out)
    return MvNormalMeanPrecision(μ_out / a, a^2 * w_out)
end

@rule typeof(*)(:in, Marginalisation) (m_A::PointMass{<:Real}, m_out::MvNormalWeightedMeanPrecision, meta::Union{<:AbstractCorrectionStrategy, Nothing}) = begin
    @logscale 0
    a = mean(m_A)
    ξ_out, w_out = weightedmean_precision(m_out)
    return MvNormalWeightedMeanPrecision(a * ξ_out, a^2 * w_out)
end

@rule typeof(*)(:in, Marginalisation) (m_A::NormalDistributionsFamily, m_out::PointMass{<:Real}, meta::Union{<:AbstractCorrectionStrategy, Nothing}) = begin
    return @call_rule typeof(*)(:in, Marginalisation) (m_A = m_out, m_out = m_A, meta = meta, addons = getaddons()) # symmetric rule
end

#------------------------
# UniformScaling * NormalDistributions
#------------------------
@rule typeof(*)(:in, Marginalisation) (m_A::PointMass{<:UniformScaling}, m_out::NormalDistributionsFamily, meta::Union{<:AbstractCorrectionStrategy, Nothing}) = begin
    return @call_rule typeof(*)(:in, Marginalisation) (m_A = PointMass(mean(m_A).λ), m_out = m_out, meta = meta, addons = getaddons()) # dispatch to real * normal
end
>>>>>>> 58e076e0
<|MERGE_RESOLUTION|>--- conflicted
+++ resolved
@@ -14,13 +14,8 @@
 end
 
 # if A is a vector, then the result is univariate
-<<<<<<< HEAD
-# this rule links to the special case (AbstractVector * Univariate) for forward (:out) rule
-@rule typeof(*)(:in, Marginalisation) (m_out::MultivariateNormalDistributionsFamily, m_A::PointMass{<:AbstractVector}, meta::Union{<:AbstractCorrection, Nothing}) = begin
-=======
 # this rule links to the special case (AbstractVector * Univariate) for forward (:out) rule 
 @rule typeof(*)(:in, Marginalisation) (m_out::MultivariateNormalDistributionsFamily, m_A::PointMass{<:AbstractVector}, meta::Union{<:AbstractCorrectionStrategy, Nothing}) = begin
->>>>>>> 58e076e0
     A = mean(m_A)
     ξ_out, W_out = weightedmean_precision(m_out)
     W = correction!(meta, dot(A, W_out, A))
@@ -60,78 +55,15 @@
     return NormalWeightedMeanPrecision(dot(tmp, μ_out), W)
 end
 
-<<<<<<< HEAD
-
-### Test for gp
-@rule typeof(*)(:in, Marginalisation) (m_out::UnivariateGaussianDistributionsFamily, m_A::UnivariateGaussianDistributionsFamily, meta::Tuple{ProcessMeta, TinyCorrection}) = begin
-    return @call_rule typeof(*)(:A, Marginalisation) (m_out = m_out, m_in = m_A, meta = meta)
-end
-
-@rule typeof(*)(:in, Marginalisation) (m_out::UnivariateGaussianDistributionsFamily, m_A::LogNormal, meta::Tuple{ProcessMeta, TinyCorrection}) = begin
-    return @call_rule typeof(*)(:A, Marginalisation) (m_out = m_out, m_in = m_A, meta = TinyCorrection())
-end 
-
-@rule typeof(*)(:in, Marginalisation) (m_out::PointMass, m_A::UnivariateGaussianDistributionsFamily, meta::TinyCorrection) = begin 
-    backward_in = (x) -> -log(abs(x)) + logpdf(m_A,mean(m_out)/x)
-    scalefactor = (x) -> exp(backward_in(x))*exp(x^2)
-    points, w = ReactiveMP.gausshermite(120)
-    Z = dot(w,scalefactor.(points))
-    # nsamples = 3000
-    # samples = rand(StableRNG(1),m_A,nsamples)
-    # Z = sum(1 ./ abs.(samples)) / nsamples
-    if isnothing(messages[2].addons)
-        @logscale log(Z)
-    else
-        @logscale log(Z) + getlogscale(messages[2]) #correct 
-    end
-    return ContinuousUnivariateLogPdf(backward_in)
-end
-
-
-@rule typeof(*)(:in, Marginalisation) (m_out::PointMass, m_A::GaussianProcess, meta::ProcessMeta) = begin 
-    index = meta.index
-    m_gp, cov_gp = mean_cov(m_A.finitemarginal)
-    μ_in = m_gp[index]
-    var_in = cov_gp[index,index]
-    return @call_rule typeof(*)(:in, Marginalisation) (m_out=m_out,m_A=NormalMeanVariance(μ_in,var_in),meta=TinyCorrection())
-end
-
-@rule typeof(*)(:in, Marginalisation) (m_out::UnivariateGaussianDistributionsFamily, m_A::UnivariateGaussianDistributionsFamily, meta::TinyCorrection) = begin 
-    μ_in, var_in = mean_var(m_A)
-=======
 @rule typeof(*)(:in, Marginalisation) (
     m_out::UnivariateGaussianDistributionsFamily, m_A::UnivariateGaussianDistributionsFamily, meta::Union{<:AbstractCorrectionStrategy, Nothing}
 ) = begin
     μ_A, var_A = mean_var(m_A)
->>>>>>> 58e076e0
     μ_out, var_out = mean_var(m_out)
-    backwardpass = (x) -> -log(abs(x)) - 0.5*log(2π * abs(var_in + var_out / x^2))  - 1/2 * (μ_out / x - μ_in)^2 / (var_in + var_out / x^2)
-    return ContinuousUnivariateLogPdf(backwardpass)
+    log_backwardpass = (x) -> -log(abs(x)) - 0.5 * log(2π * (var_A + var_out / x^2)) - 1 / 2 * (μ_out - x * μ_A)^2 / (var_A * x^2 + var_out)
+    return ContinuousUnivariateLogPdf(log_backwardpass)
 end
 
-<<<<<<< HEAD
-
-
-@rule typeof(*)(:in, Marginalisation) (m_out::UnivariateGaussianDistributionsFamily, m_A::GaussianProcess, meta::ProcessMeta) = begin 
-    index = meta.index
-    m_gp, cov_gp = mean_cov(m_A.finitemarginal)
-    d_A = NormalMeanVariance(m_gp[index], cov_gp[index,index])
-    return @call_rule typeof(*)(:in, Marginalisation) (m_out=m_out,m_A=d_A,meta=TinyCorrection())
-end
-
-
-
-# @rule typeof(*)(:in, Marginalisation) (m_out::UnivariateGaussianDistributionsFamily, m_A::UnivariateGaussianDistributionsFamily, meta::Union{<:AbstractCorrection, Nothing}) = begin
-#     μ_A, var_A = mean_var(m_A)
-#     μ_out, var_out = mean_var(m_out)
-#     log_backwardpass = (x) -> -log(abs(x)) - 0.5 * log(2π * (var_A + var_out / x^2)) - 1 / 2 * (μ_out - x * μ_A)^2 / (var_A * x^2 + var_out)
-#     return ContinuousUnivariateLogPdf(log_backwardpass)
-# end
-
-# @rule typeof(*)(:in, Marginalisation) (m_out::UnivariateDistribution, m_A::UnivariateDistribution, meta::Union{<:AbstractCorrection, Nothing}) = begin
-#     return @call_rule typeof(*)(:A, Marginalisation) (m_out = m_out, m_in = m_A, meta = meta)
-# end
-=======
 @rule typeof(*)(:in, Marginalisation) (m_out::UnivariateDistribution, m_A::UnivariateDistribution, meta::Union{<:AbstractCorrectionStrategy, Nothing}) = begin
     return @call_rule typeof(*)(:A, Marginalisation) (m_out = m_out, m_in = m_A, meta = meta)
 end
@@ -176,5 +108,4 @@
 #------------------------
 @rule typeof(*)(:in, Marginalisation) (m_A::PointMass{<:UniformScaling}, m_out::NormalDistributionsFamily, meta::Union{<:AbstractCorrectionStrategy, Nothing}) = begin
     return @call_rule typeof(*)(:in, Marginalisation) (m_A = PointMass(mean(m_A).λ), m_out = m_out, meta = meta, addons = getaddons()) # dispatch to real * normal
-end
->>>>>>> 58e076e0
+end