# distritbutions
@rule typeof(+)(:in2, Marginalisation) (m_out::UnivariateNormalDistributionsFamily, m_in1::UnivariateNormalDistributionsFamily) = begin
    min1, vin1 = mean_var(m_in1)
    mout, vout = mean_var(m_out)
    return NormalMeanVariance(mout - min1, vout + vin1)
end

@rule typeof(+)(:in2, Marginalisation) (m_out::MultivariateNormalDistributionsFamily, m_in1::MultivariateNormalDistributionsFamily) = begin
    min1, vin1 = mean_cov(m_in1)
    mout, vout = mean_cov(m_out)
    return MvNormalMeanCovariance(mout - min1, vout + vin1)
end

<<<<<<< HEAD
# specific case with pointmass inputs
=======
# PointMass
>>>>>>> 3f0c1f7f
@rule typeof(+)(:in2, Marginalisation) (m_out::PointMass, m_in1::PointMass) = PointMass(mean(m_out) - mean(m_in1))

<<<<<<< HEAD
# specific cases for mean-covariance parameterisation
@rule typeof(+)(:in2, Marginalisation) (m_out::NormalMeanVariance, m_in1::PointMass) = NormalMeanVariance(mean(m_out) - mean(m_in1), var(m_out))
@rule typeof(+)(:in2, Marginalisation) (m_out::PointMass, m_in1::NormalMeanVariance) = NormalMeanVariance(mean(m_out) - mean(m_in1), var(m_in1))

@rule typeof(+)(:in2, Marginalisation) (m_out::MvNormalMeanCovariance, m_in1::PointMass) = begin
    mout, vout = mean_cov(m_out)
    return MvNormalMeanCovariance(m_out - mean(m_in1), vout)
end
@rule typeof(+)(:in2, Marginalisation) (m_out::PointMass, m_in1::MvNormalMeanCovariance) = begin
    min1, vin1 = mean_cov(min1)
    return MvNormalMeanCovariance(mean(m_out) - min1, vin1)
end

# Specific cases for mean-precision parametrisation
@rule typeof(+)(:in2, Marginalisation) (m_out::NormalMeanPrecision, m_in1::PointMass) = NormalMeanPrecision(mean(m_out) - mean(m_in1), precision(m_out))
@rule typeof(+)(:in2, Marginalisation) (m_out::PointMass, m_in1::NormalMeanPrecision) = NormalMeanPrecision(mean(m_out) - mean(m_in1), precision(m_in1))

@rule typeof(+)(:in2, Marginalisation) (m_out::MvNormalMeanPrecision, m_in1::PointMass) = MvNormalMeanPrecision(mean(m_out) - mean(m_in1), precision(m_out))
@rule typeof(+)(:in2, Marginalisation) (m_out::PointMass, m_in1::MvNormalMeanPrecision) = MvNormalMeanPrecision(mean(m_out) - mean(m_in1), precision(m_in1))

# specific cases for weightedmean-precision parameterisation
# note: here we always return the mean-precision parameterization, although the optimal distribution depends on the following nodes
@rule typeof(+)(:in2, Marginalisation) (m_out::NormalWeightedMeanPrecision, m_in1::PointMass) = NormalMeanPrecision(mean(m_out) - mean(m_in1), precision(m_out))
@rule typeof(+)(:in2, Marginalisation) (m_out::PointMass, m_in1::NormalWeightedMeanPrecision) = NormalMeanPrecision(mean(m_out) - mean(m_in1), precision(m_in1))

@rule typeof(+)(:in2, Marginalisation) (m_out::MvNormalWeightedMeanPrecision, m_in1::PointMass) = begin
    mout, wout = mean_precision(m_out)
    return MvNormalMeanPrecision(m_out - mean(m_in1), wout)
end
@rule typeof(+)(:in2, Marginalisation) (m_out::PointMass, m_in1::MvNormalWeightedMeanPrecision) = begin
    min1, win1 = mean_precision(min1)
    return MvNormalMeanPrecision(mean(m_out) - min1, win1)
end

# most generic rules when both inputs are Normal distributions
@rule typeof(+)(:in2, Marginalisation) (m_out::UnivariateNormalDistributionsFamily, m_in1::UnivariateNormalDistributionsFamily) = begin
    mout, vout = mean_var(m_out)
    min1, vin1 = mean_var(m_in1)
    return NormalMeanVariance(mout - min1, vout + vin1)
=======
@rule typeof(+)(:in2, Marginalisation) (m_out::PointMass, m_in1::NormalMeanPrecision) = begin
    min1, win1 = mean_precision(m_in1)
    return NormalMeanPrecision(mean(m_out) - min1, win1)
>>>>>>> 3f0c1f7f
end

@rule typeof(+)(:in2, Marginalisation) (m_out::NormalMeanPrecision, m_in1::PointMass) = begin
    mout, wout = mean_precision(m_out)
    return NormalMeanPrecision(mout - mean(m_in1), wout)
end


@rule typeof(+)(:in2, Marginalisation) (m_out::PointMass, m_in1::MvNormalMeanPrecision) = begin
    min1, win1 = mean_precision(m_in1)
    return MvNormalMeanPrecision(mean(m_out) - min1, win1)
end

@rule typeof(+)(:in2, Marginalisation) (m_out::MvNormalMeanPrecision, m_in1::PointMass) = begin
    mout, wout = mean_precision(m_out)
    return MvNormalMeanPrecision(mout - mean(m_in1), wout)
end


@rule typeof(+)(:in2, Marginalisation) (m_out::PointMass, m_in1::UnivariateNormalDistributionsFamily) = begin
    min1, vin1 = mean_var(m_in1)
    return NormalMeanVariance(mean(m_out) - min1, vin1)
end

@rule typeof(+)(:in2, Marginalisation) (m_out::UnivariateNormalDistributionsFamily, m_in1::PointMass) = begin
    mout, vout = mean_var(m_out)
    return NormalMeanVariance(mout - mean(m_in1), vout)
end


@rule typeof(+)(:in2, Marginalisation) (m_out::PointMass, m_in1::MultivariateNormalDistributionsFamily) = begin
    min1, vin1 = mean_cov(m_in1)
    return MvNormalMeanCovariance(mean(m_out) - min1, vin1)
end

@rule typeof(+)(:in2, Marginalisation) (m_out::MultivariateNormalDistributionsFamily, m_in1::PointMass) = begin
    mout, vout = mean_cov(m_out)
<<<<<<< HEAD
    min1, vin1 = mean_cov(m_in1)
    return MvNormalMeanCovariance(mout - min1, vout + vin1)
end
=======
    return MvNormalMeanCovariance(mout - mean(m_in1), vout)
end
>>>>>>> 3f0c1f7f
<|MERGE_RESOLUTION|>--- conflicted
+++ resolved
@@ -11,58 +11,12 @@
     return MvNormalMeanCovariance(mout - min1, vout + vin1)
 end
 
-<<<<<<< HEAD
-# specific case with pointmass inputs
-=======
 # PointMass
->>>>>>> 3f0c1f7f
 @rule typeof(+)(:in2, Marginalisation) (m_out::PointMass, m_in1::PointMass) = PointMass(mean(m_out) - mean(m_in1))
 
-<<<<<<< HEAD
-# specific cases for mean-covariance parameterisation
-@rule typeof(+)(:in2, Marginalisation) (m_out::NormalMeanVariance, m_in1::PointMass) = NormalMeanVariance(mean(m_out) - mean(m_in1), var(m_out))
-@rule typeof(+)(:in2, Marginalisation) (m_out::PointMass, m_in1::NormalMeanVariance) = NormalMeanVariance(mean(m_out) - mean(m_in1), var(m_in1))
-
-@rule typeof(+)(:in2, Marginalisation) (m_out::MvNormalMeanCovariance, m_in1::PointMass) = begin
-    mout, vout = mean_cov(m_out)
-    return MvNormalMeanCovariance(m_out - mean(m_in1), vout)
-end
-@rule typeof(+)(:in2, Marginalisation) (m_out::PointMass, m_in1::MvNormalMeanCovariance) = begin
-    min1, vin1 = mean_cov(min1)
-    return MvNormalMeanCovariance(mean(m_out) - min1, vin1)
-end
-
-# Specific cases for mean-precision parametrisation
-@rule typeof(+)(:in2, Marginalisation) (m_out::NormalMeanPrecision, m_in1::PointMass) = NormalMeanPrecision(mean(m_out) - mean(m_in1), precision(m_out))
-@rule typeof(+)(:in2, Marginalisation) (m_out::PointMass, m_in1::NormalMeanPrecision) = NormalMeanPrecision(mean(m_out) - mean(m_in1), precision(m_in1))
-
-@rule typeof(+)(:in2, Marginalisation) (m_out::MvNormalMeanPrecision, m_in1::PointMass) = MvNormalMeanPrecision(mean(m_out) - mean(m_in1), precision(m_out))
-@rule typeof(+)(:in2, Marginalisation) (m_out::PointMass, m_in1::MvNormalMeanPrecision) = MvNormalMeanPrecision(mean(m_out) - mean(m_in1), precision(m_in1))
-
-# specific cases for weightedmean-precision parameterisation
-# note: here we always return the mean-precision parameterization, although the optimal distribution depends on the following nodes
-@rule typeof(+)(:in2, Marginalisation) (m_out::NormalWeightedMeanPrecision, m_in1::PointMass) = NormalMeanPrecision(mean(m_out) - mean(m_in1), precision(m_out))
-@rule typeof(+)(:in2, Marginalisation) (m_out::PointMass, m_in1::NormalWeightedMeanPrecision) = NormalMeanPrecision(mean(m_out) - mean(m_in1), precision(m_in1))
-
-@rule typeof(+)(:in2, Marginalisation) (m_out::MvNormalWeightedMeanPrecision, m_in1::PointMass) = begin
-    mout, wout = mean_precision(m_out)
-    return MvNormalMeanPrecision(m_out - mean(m_in1), wout)
-end
-@rule typeof(+)(:in2, Marginalisation) (m_out::PointMass, m_in1::MvNormalWeightedMeanPrecision) = begin
-    min1, win1 = mean_precision(min1)
-    return MvNormalMeanPrecision(mean(m_out) - min1, win1)
-end
-
-# most generic rules when both inputs are Normal distributions
-@rule typeof(+)(:in2, Marginalisation) (m_out::UnivariateNormalDistributionsFamily, m_in1::UnivariateNormalDistributionsFamily) = begin
-    mout, vout = mean_var(m_out)
-    min1, vin1 = mean_var(m_in1)
-    return NormalMeanVariance(mout - min1, vout + vin1)
-=======
 @rule typeof(+)(:in2, Marginalisation) (m_out::PointMass, m_in1::NormalMeanPrecision) = begin
     min1, win1 = mean_precision(m_in1)
     return NormalMeanPrecision(mean(m_out) - min1, win1)
->>>>>>> 3f0c1f7f
 end
 
 @rule typeof(+)(:in2, Marginalisation) (m_out::NormalMeanPrecision, m_in1::PointMass) = begin
@@ -100,11 +54,5 @@
 
 @rule typeof(+)(:in2, Marginalisation) (m_out::MultivariateNormalDistributionsFamily, m_in1::PointMass) = begin
     mout, vout = mean_cov(m_out)
-<<<<<<< HEAD
-    min1, vin1 = mean_cov(m_in1)
-    return MvNormalMeanCovariance(mout - min1, vout + vin1)
-end
-=======
     return MvNormalMeanCovariance(mout - mean(m_in1), vout)
 end
->>>>>>> 3f0c1f7f
