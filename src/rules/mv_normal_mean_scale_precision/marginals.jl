export marginalrule

<<<<<<< HEAD
@marginalrule MvNormalMeanScalePrecision(:out_μ_γ) (
    m_out::MultivariateNormalDistributionsFamily,
    m_μ::PointMass,
    m_γ::PointMass
) = begin
    return (
        out = prod(
            ProdAnalytical(),
            MvNormalMeanPrecision(mean(m_μ), mean(m_γ) * diageye(samplefloattype(m_out), ndims(m_out))),
            m_out
        ),
        μ = m_μ,
        γ = m_γ
    )
=======
@marginalrule MvNormalMeanScalePrecision(:out_μ_γ) (m_out::MultivariateNormalDistributionsFamily, m_μ::PointMass, m_γ::PointMass) = begin
    return (out = prod(ProdAnalytical(), MvNormalMeanPrecision(mean(m_μ), mean(m_γ) * diageye(eltype(m_out), ndims(m_out))), m_out), μ = m_μ, γ = m_γ)
>>>>>>> fd3b2529
end

@marginalrule MvNormalMeanScalePrecision(:out_μ_γ) (m_out::PointMass, m_μ::MultivariateNormalDistributionsFamily, m_γ::PointMass) = begin
    return (out = m_out, μ = prod(ProdAnalytical(), m_μ, MvNormalMeanPrecision(mean(m_out), mean(m_γ) * diageye(eltype(m_out), ndims(m_out)))), γ = m_γ)
end

@marginalrule MvNormalMeanScalePrecision(:out_μ_γ) (m_out::MultivariateNormalDistributionsFamily, m_μ::MultivariateNormalDistributionsFamily, m_γ::PointMass) = begin
    xi_y, W_y = weightedmean_precision(m_out)
    xi_m, W_m = weightedmean_precision(m_μ)

    W_bar = mean(m_γ) * diageye(samplefloattype(m_out), ndims(m_out))

    T = promote_type(eltype(W_bar), eltype(W_y), eltype(W_m))
    d = length(xi_y)
    Λ = Matrix{T}(undef, (2 * d, 2 * d))
    @inbounds for k2 in 1:d
        @inbounds for k1 in 1:d
            tmp1 = W_bar[k1, k2]
            tmp2 = -tmp1
            k1d = k1 + d
            k2d = k2 + d
            Λ[k1, k2] = tmp1 + W_y[k1, k2]
            Λ[k1d, k2] = tmp2
            Λ[k1, k2d] = tmp2
            Λ[k1d, k2d] = tmp1 + W_m[k1, k2]
        end
    end

    ξ = [xi_y; xi_m]

    return (out_μ = MvNormalWeightedMeanPrecision(ξ, Λ), Λ = m_Λ)
end

@marginalrule MvNormalMeanScalePrecision(:out_μ) (m_out::MultivariateNormalDistributionsFamily, m_μ::MultivariateNormalDistributionsFamily, q_γ::Any) = begin
    xi_y, W_y = weightedmean_precision(m_out)
    xi_m, W_m = weightedmean_precision(m_μ)

    W_bar = mean(q_γ) * diageye(eltype(m_out), ndims(m_out))

    T = promote_type(eltype(W_bar), eltype(W_y), eltype(W_m))
    d = length(xi_y)
    Λ = Matrix{T}(undef, (2 * d, 2 * d))
    @inbounds for k2 in 1:d
        @inbounds for k1 in 1:d
            tmp1 = W_bar[k1, k2]
            tmp2 = -tmp1
            k1d = k1 + d
            k2d = k2 + d
            Λ[k1, k2] = tmp1 + W_y[k1, k2]
            Λ[k1d, k2] = tmp2
            Λ[k1, k2d] = tmp2
            Λ[k1d, k2d] = tmp1 + W_m[k1, k2]
        end
    end

    ξ = [xi_y; xi_m]

    return MvNormalWeightedMeanPrecision(ξ, Λ)
end

<<<<<<< HEAD
@marginalrule MvNormalMeanScalePrecision(:out_μ) (
    m_out::PointMass,
    m_μ::MultivariateNormalDistributionsFamily,
    q_γ::Any
) =
    begin
        return (
            out = m_out,
            μ = prod(
                ProdAnalytical(),
                MvNormalMeanPrecision(mean(m_out), mean(q_γ) * diageye(samplefloattype(m_out), ndims(m_out))),
                m_μ
            )
        )
    end

@marginalrule MvNormalMeanScalePrecision(:out_μ) (
    m_out::MultivariateNormalDistributionsFamily,
    m_μ::PointMass,
    q_γ::Any
) =
    begin
        return (
            out = prod(
                ProdAnalytical(),
                MvNormalMeanPrecision(mean(m_μ), mean(q_γ) * diageye(samplefloattype(m_out), ndims(m_out))),
                m_out
            ),
            μ = m_μ
        )
    end
=======
@marginalrule MvNormalMeanScalePrecision(:out_μ) (m_out::PointMass, m_μ::MultivariateNormalDistributionsFamily, q_γ::Any) = begin
    return (out = m_out, μ = prod(ProdAnalytical(), MvNormalMeanPrecision(mean(m_out), mean(q_γ) * diageye(eltype(m_out), ndims(m_out))), m_μ))
end

@marginalrule MvNormalMeanScalePrecision(:out_μ) (m_out::MultivariateNormalDistributionsFamily, m_μ::PointMass, q_γ::Any) = begin
    return (out = prod(ProdAnalytical(), MvNormalMeanPrecision(mean(m_μ), mean(q_γ) * diageye(eltype(m_out), ndims(m_out))), m_out), μ = m_μ)
end
>>>>>>> fd3b2529
<|MERGE_RESOLUTION|>--- conflicted
+++ resolved
@@ -1,24 +1,7 @@
 export marginalrule
 
-<<<<<<< HEAD
-@marginalrule MvNormalMeanScalePrecision(:out_μ_γ) (
-    m_out::MultivariateNormalDistributionsFamily,
-    m_μ::PointMass,
-    m_γ::PointMass
-) = begin
-    return (
-        out = prod(
-            ProdAnalytical(),
-            MvNormalMeanPrecision(mean(m_μ), mean(m_γ) * diageye(samplefloattype(m_out), ndims(m_out))),
-            m_out
-        ),
-        μ = m_μ,
-        γ = m_γ
-    )
-=======
 @marginalrule MvNormalMeanScalePrecision(:out_μ_γ) (m_out::MultivariateNormalDistributionsFamily, m_μ::PointMass, m_γ::PointMass) = begin
     return (out = prod(ProdAnalytical(), MvNormalMeanPrecision(mean(m_μ), mean(m_γ) * diageye(eltype(m_out), ndims(m_out))), m_out), μ = m_μ, γ = m_γ)
->>>>>>> fd3b2529
 end
 
 @marginalrule MvNormalMeanScalePrecision(:out_μ_γ) (m_out::PointMass, m_μ::MultivariateNormalDistributionsFamily, m_γ::PointMass) = begin
@@ -79,44 +62,10 @@
     return MvNormalWeightedMeanPrecision(ξ, Λ)
 end
 
-<<<<<<< HEAD
-@marginalrule MvNormalMeanScalePrecision(:out_μ) (
-    m_out::PointMass,
-    m_μ::MultivariateNormalDistributionsFamily,
-    q_γ::Any
-) =
-    begin
-        return (
-            out = m_out,
-            μ = prod(
-                ProdAnalytical(),
-                MvNormalMeanPrecision(mean(m_out), mean(q_γ) * diageye(samplefloattype(m_out), ndims(m_out))),
-                m_μ
-            )
-        )
-    end
-
-@marginalrule MvNormalMeanScalePrecision(:out_μ) (
-    m_out::MultivariateNormalDistributionsFamily,
-    m_μ::PointMass,
-    q_γ::Any
-) =
-    begin
-        return (
-            out = prod(
-                ProdAnalytical(),
-                MvNormalMeanPrecision(mean(m_μ), mean(q_γ) * diageye(samplefloattype(m_out), ndims(m_out))),
-                m_out
-            ),
-            μ = m_μ
-        )
-    end
-=======
 @marginalrule MvNormalMeanScalePrecision(:out_μ) (m_out::PointMass, m_μ::MultivariateNormalDistributionsFamily, q_γ::Any) = begin
     return (out = m_out, μ = prod(ProdAnalytical(), MvNormalMeanPrecision(mean(m_out), mean(q_γ) * diageye(eltype(m_out), ndims(m_out))), m_μ))
 end
 
 @marginalrule MvNormalMeanScalePrecision(:out_μ) (m_out::MultivariateNormalDistributionsFamily, m_μ::PointMass, q_γ::Any) = begin
     return (out = prod(ProdAnalytical(), MvNormalMeanPrecision(mean(m_μ), mean(q_γ) * diageye(eltype(m_out), ndims(m_out))), m_out), μ = m_μ)
-end
->>>>>>> fd3b2529
+end