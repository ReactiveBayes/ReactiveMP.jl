
@rule Transition(:in, Marginalisation) (q_out::Any, q_a::MatrixDirichlet) = begin
    a = clamp.(exp.(mean(log, q_a)' * probvec(q_out)), tiny, Inf)
    return Categorical(a ./ sum(a))
end

@rule Transition(:in, Marginalisation) (m_out::Categorical, q_a::MatrixDirichlet) = begin
    a = clamp.(exp.(mean(log, q_a))' * probvec(m_out), tiny, Inf)
    return Categorical(a ./ sum(a))
end

<<<<<<< HEAD
@rule Transition(:in, Marginalisation) (m_out::Any, m_a::PointMass) = begin
=======
@rule Transition(:in, Marginalisation) (m_out::Categorical, q_a::PointMass, meta::Any) = begin 
    return @call_rule Transition(:in, Marginalisation) (m_out = m_out, m_a = q_a, meta = meta)
end

@rule Transition(:in, Marginalisation) (q_out::PointMass, q_a::PointMass, ) = begin 
    p = mean(q_a)' * mean(q_out)
    normalize!(p, 1)
    return Categorical(p)
end

@rule Transition(:in, Marginalisation) (m_out::Categorical, m_a::PointMass, ) = begin 
>>>>>>> e8c5da9c
    p = mean(m_a)' * probvec(m_out)
    normalize!(p, 1)
    return Categorical(p)
end<|MERGE_RESOLUTION|>--- conflicted
+++ resolved
@@ -9,21 +9,17 @@
     return Categorical(a ./ sum(a))
 end
 
-<<<<<<< HEAD
-@rule Transition(:in, Marginalisation) (m_out::Any, m_a::PointMass) = begin
-=======
-@rule Transition(:in, Marginalisation) (m_out::Categorical, q_a::PointMass, meta::Any) = begin 
+@rule Transition(:in, Marginalisation) (m_out::Categorical, q_a::PointMass, meta::Any) = begin
     return @call_rule Transition(:in, Marginalisation) (m_out = m_out, m_a = q_a, meta = meta)
 end
 
-@rule Transition(:in, Marginalisation) (q_out::PointMass, q_a::PointMass, ) = begin 
+@rule Transition(:in, Marginalisation) (q_out::PointMass, q_a::PointMass) = begin
     p = mean(q_a)' * mean(q_out)
     normalize!(p, 1)
     return Categorical(p)
 end
 
-@rule Transition(:in, Marginalisation) (m_out::Categorical, m_a::PointMass, ) = begin 
->>>>>>> e8c5da9c
+@rule Transition(:in, Marginalisation) (m_out::Categorical, m_a::PointMass) = begin
     p = mean(m_a)' * probvec(m_out)
     normalize!(p, 1)
     return Categorical(p)
