import Base.Broadcast: BroadcastFunction

# Belief Propagation                #
# --------------------------------- #

@rule Transition(:out, Marginalisation) (m_in::Categorical, m_a::PointMass) = begin
    @logscale 0
    p = mean(m_a) * probvec(m_in)
    normalize!(p, 1)
    return Categorical(p)
end

@rule Transition(:out, Marginalisation) (q_in::PointMass, q_a::PointMass) = begin
    @logscale 0
    p = mean(q_a) * mean(q_in)
    normalize!(p, 1)
    return Categorical(p)
end

# Variational                       # 
# --------------------------------- #

@rule Transition(:out, Marginalisation) (q_in::Categorical, q_a::Any) = begin
    a = clamp.(exp.(mean(BroadcastFunction(log), q_a) * probvec(q_in)), tiny, Inf)
    return Categorical(a ./ sum(a))
end

@rule Transition(:out, Marginalisation) (m_in::Categorical, q_a::ContinuousMatrixDistribution) = begin
<<<<<<< HEAD
    ### scalefactor 
    # if isnothing(messages[1].addons)
    #     @logscale 0
    # else
    #     @logscale getlogscale(messages[1])#correct 
    # end
    #####
    @logscale 0
    a = clamp.(exp.(mean(log, q_a)) * probvec(m_in), tiny, Inf)
=======
    a = clamp.(exp.(mean(BroadcastFunction(log), q_a)) * probvec(m_in), tiny, Inf)
>>>>>>> 58e076e0
    return Categorical(a ./ sum(a))
end

@rule Transition(:out, Marginalisation) (m_in::DiscreteNonParametric, q_a::PointMass, meta::Any) = begin
    @logscale 0
    return @call_rule Transition(:out, Marginalisation) (m_in = m_in, m_a = q_a, meta = meta, addons = getaddons())
end<|MERGE_RESOLUTION|>--- conflicted
+++ resolved
@@ -26,19 +26,7 @@
 end
 
 @rule Transition(:out, Marginalisation) (m_in::Categorical, q_a::ContinuousMatrixDistribution) = begin
-<<<<<<< HEAD
-    ### scalefactor 
-    # if isnothing(messages[1].addons)
-    #     @logscale 0
-    # else
-    #     @logscale getlogscale(messages[1])#correct 
-    # end
-    #####
-    @logscale 0
-    a = clamp.(exp.(mean(log, q_a)) * probvec(m_in), tiny, Inf)
-=======
     a = clamp.(exp.(mean(BroadcastFunction(log), q_a)) * probvec(m_in), tiny, Inf)
->>>>>>> 58e076e0
     return Categorical(a ./ sum(a))
 end
 
