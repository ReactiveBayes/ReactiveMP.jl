## TODO: pointmass rules
## TODO: save sigma vectors in meta to limit allocations

<<<<<<< HEAD
@marginalrule Flow(:in) (m_out::MvNormalMeanCovariance, m_in::NormalDistributionsFamily, meta::FlowMeta{M, Linearization}) where {M} = begin
=======
@marginalrule Flow(:in) (
    m_out::MvNormalMeanCovariance,
    m_in::NormalDistributionsFamily,
    meta::FlowMeta{M, <:Linearization}
) where {M} = begin
>>>>>>> a4a2e0b8
    # Here, calculate q(out,μ,Σ) from μ(out)μ(μ)μ(Σ)f(out,μ,Σ). 
    # As m_out and m_Σ are pointmasses, we integrate these out and explicitly return them in a tuple.
    # Here q(μ) = q(μ | out, Σ)

    # extract parameters
    μ_out, Σ_out = mean_cov(m_out)

    # extract model
    model = getmodel(meta)

    # calculate new parameters
    (μ_in_hat, Ji) = backward_inv_jacobian(model, μ_out)
    Σ_in_hat = Ji * Σ_out * Ji'

    # return marginal distribution
    return prod(ProdAnalytical(), m_in, MvNormalMeanCovariance(μ_in_hat, Σ_in_hat))
end

<<<<<<< HEAD
@marginalrule Flow(:in) (m_out::MvNormalMeanPrecision, m_in::NormalDistributionsFamily, meta::FlowMeta{M, Linearization}) where {M} = begin
=======
@marginalrule Flow(:in) (
    m_out::MvNormalMeanPrecision,
    m_in::NormalDistributionsFamily,
    meta::FlowMeta{M, <:Linearization}
) where {M} = begin
>>>>>>> a4a2e0b8
    # Here, calculate q(out,μ,Σ) from μ(out)μ(μ)μ(Σ)f(out,μ,Σ). 
    # As m_out and m_Σ are pointmasses, we integrate these out and explicitly return them in a tuple.
    # Here q(μ) = q(μ | out, Σ)

    # extract parameters
    μ_out, Λ_out = mean_precision(m_out)

    # extract model
    model = getmodel(meta)

    # calculate new parameters
    μ_in_hat = backward(model, μ_out)
    J        = jacobian(model, μ_out)
    Λ_in_hat = J' * Λ_out * J

    # return marginal distribution
    return prod(ProdAnalytical(), m_in, MvNormalMeanPrecision(μ_in_hat, Λ_in_hat))
end

<<<<<<< HEAD
@marginalrule Flow(:in) (m_out::MvNormalWeightedMeanPrecision, m_in::NormalDistributionsFamily, meta::FlowMeta{M, Linearization}) where {M} = begin
=======
@marginalrule Flow(:in) (
    m_out::MvNormalWeightedMeanPrecision,
    m_in::NormalDistributionsFamily,
    meta::FlowMeta{M, <:Linearization}
) where {M} = begin
>>>>>>> a4a2e0b8
    # Here, calculate q(out,μ,Σ) from μ(out)μ(μ)μ(Σ)f(out,μ,Σ). 
    # As m_out and m_Σ are pointmasses, we integrate these out and explicitly return them in a tuple.
    # Here q(μ) = q(μ | out, Σ)

    # extract parameters
    μ_out, Λ_out = mean_precision(m_out)

    # extract model
    model = getmodel(meta)

    # calculate new parameters
    μ_in_hat = backward(model, μ_out)
    J        = jacobian(model, μ_out)
    Λ_in_hat = J' * Λ_out * J

    # return marginal distribution
    return prod(ProdAnalytical(), m_in, MvNormalMeanPrecision(μ_in_hat, Λ_in_hat))
end

<<<<<<< HEAD
@marginalrule Flow(:in) (m_out::NormalDistributionsFamily, m_in::NormalDistributionsFamily, meta::FlowMeta{M, Unscented}) where {M} = begin
=======
@marginalrule Flow(:in) (
    m_out::NormalDistributionsFamily,
    m_in::NormalDistributionsFamily,
    meta::FlowMeta{M, <:Unscented}
) where {M} = begin
>>>>>>> a4a2e0b8

    # extract parameters
    μ_out, Σ_out = mean_cov(m_out)

    # extract model
    model = getmodel(meta)
    T = eltype(model)

    # extract parameters of linearization
    approximation = getapproximation(meta)
    λ = getλ(approximation)
    L = getL(approximation)
    Wm = getWm(approximation)
    Wc = getWc(approximation)

    # calculate sigma points/vectors    
    sqrtΣ = sqrt((L + λ) * Σ_out)
    χ = Vector{Vector{T}}(undef, 2 * L + 1)
    for k in 1:length(χ)
        χ[k] = copy(μ_out)
    end
    for l in 2:(L + 1)
        χ[l]     .+= sqrtΣ[l - 1, :]
        χ[L + l] .-= sqrtΣ[l - 1, :]
    end

    # transform sigma points
    Y = backward.(model, χ)

    # calculate new parameters
    μ_in = zeros(T, L)
    Σ_in = zeros(T, L, L)
    for k in 1:(2 * L + 1)
        μ_in .+= Wm[k] .* Y[k]
    end
    for k in 1:(2 * L + 1)
        Σ_in .+= Wc[k] .* (Y[k] - μ_in) * (Y[k] - μ_in)'
    end

    # return distribution
    return prod(ProdAnalytical(), MvNormalMeanCovariance(μ_in, collect(Hermitian(Σ_in))), m_in)
end<|MERGE_RESOLUTION|>--- conflicted
+++ resolved
@@ -1,15 +1,11 @@
 ## TODO: pointmass rules
 ## TODO: save sigma vectors in meta to limit allocations
 
-<<<<<<< HEAD
-@marginalrule Flow(:in) (m_out::MvNormalMeanCovariance, m_in::NormalDistributionsFamily, meta::FlowMeta{M, Linearization}) where {M} = begin
-=======
 @marginalrule Flow(:in) (
     m_out::MvNormalMeanCovariance,
     m_in::NormalDistributionsFamily,
     meta::FlowMeta{M, <:Linearization}
 ) where {M} = begin
->>>>>>> a4a2e0b8
     # Here, calculate q(out,μ,Σ) from μ(out)μ(μ)μ(Σ)f(out,μ,Σ). 
     # As m_out and m_Σ are pointmasses, we integrate these out and explicitly return them in a tuple.
     # Here q(μ) = q(μ | out, Σ)
@@ -28,15 +24,11 @@
     return prod(ProdAnalytical(), m_in, MvNormalMeanCovariance(μ_in_hat, Σ_in_hat))
 end
 
-<<<<<<< HEAD
-@marginalrule Flow(:in) (m_out::MvNormalMeanPrecision, m_in::NormalDistributionsFamily, meta::FlowMeta{M, Linearization}) where {M} = begin
-=======
 @marginalrule Flow(:in) (
     m_out::MvNormalMeanPrecision,
     m_in::NormalDistributionsFamily,
     meta::FlowMeta{M, <:Linearization}
 ) where {M} = begin
->>>>>>> a4a2e0b8
     # Here, calculate q(out,μ,Σ) from μ(out)μ(μ)μ(Σ)f(out,μ,Σ). 
     # As m_out and m_Σ are pointmasses, we integrate these out and explicitly return them in a tuple.
     # Here q(μ) = q(μ | out, Σ)
@@ -56,15 +48,11 @@
     return prod(ProdAnalytical(), m_in, MvNormalMeanPrecision(μ_in_hat, Λ_in_hat))
 end
 
-<<<<<<< HEAD
-@marginalrule Flow(:in) (m_out::MvNormalWeightedMeanPrecision, m_in::NormalDistributionsFamily, meta::FlowMeta{M, Linearization}) where {M} = begin
-=======
 @marginalrule Flow(:in) (
     m_out::MvNormalWeightedMeanPrecision,
     m_in::NormalDistributionsFamily,
     meta::FlowMeta{M, <:Linearization}
 ) where {M} = begin
->>>>>>> a4a2e0b8
     # Here, calculate q(out,μ,Σ) from μ(out)μ(μ)μ(Σ)f(out,μ,Σ). 
     # As m_out and m_Σ are pointmasses, we integrate these out and explicitly return them in a tuple.
     # Here q(μ) = q(μ | out, Σ)
@@ -84,15 +72,11 @@
     return prod(ProdAnalytical(), m_in, MvNormalMeanPrecision(μ_in_hat, Λ_in_hat))
 end
 
-<<<<<<< HEAD
-@marginalrule Flow(:in) (m_out::NormalDistributionsFamily, m_in::NormalDistributionsFamily, meta::FlowMeta{M, Unscented}) where {M} = begin
-=======
 @marginalrule Flow(:in) (
     m_out::NormalDistributionsFamily,
     m_in::NormalDistributionsFamily,
     meta::FlowMeta{M, <:Unscented}
 ) where {M} = begin
->>>>>>> a4a2e0b8
 
     # extract parameters
     μ_out, Σ_out = mean_cov(m_out)
