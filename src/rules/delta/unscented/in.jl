
# unknown inverse
@rule DeltaFn((:in, k), Marginalisation) (q_ins::JointNormal, m_in::NormalDistributionsFamily, meta::DeltaMeta{M, I}) where {M <: Unscented, I <: Nothing} = begin
    # Divide marginal on inx by forward message
    ξ_inx, Λ_inx       = weightedmean_precision(component(q_ins, k))
    ξ_fw_inx, Λ_fw_inx = weightedmean_precision(m_in)

    ξ_bw_inx = ξ_inx - ξ_fw_inx
    Λ_bw_inx = Λ_inx - Λ_fw_inx # Note: subtraction might lead to posdef violations

    return convert(promote_variate_type(typeof(ξ_inx), NormalWeightedMeanPrecision), ξ_bw_inx, Λ_bw_inx)
end

# known inverse, single input
@rule DeltaFn((:in, _), Marginalisation) (m_out::NormalDistributionsFamily, m_ins::Nothing, meta::DeltaMeta{M, I}) where {M <: Unscented, I <: Function} = begin
    return approximate(getmethod(meta), getnodefn(meta, Val(:in)), (m_out,))
end

@rule DeltaFn((:in, k), Marginalisation) (
    m_out::NormalDistributionsFamily, m_ins::ManyOf{N, NormalDistributionsFamily}, meta::DeltaMeta{M, I}
) where {N, M <: Unscented, L, I <: NTuple{L, Function}} = begin
<<<<<<< HEAD
    return approximate(getmethod(meta), getnodefn(Val(:in), k), (m_out, m_ins...))
end

# #Test with gp 
@rule DeltaFn((:in, _), Marginalisation) (m_out::ContinuousUnivariateLogPdf, m_ins::Nothing, meta::Tuple{ProcessMeta, DeltaMeta{M,I}}) where {M <: Unscented, I <: Function}= begin 
    μ_out = mean(m_out)
    var_out = var(m_out)
    # exp_mean = exp(μ_out)
    # exp_var = exp(μ_out + var_out)
    # approx_out = NormalMeanVariance(exp_mean,exp_var)
    approx_out = NormalMeanVariance(μ_out,var_out)
    return approximate(getmethod(meta[2]), getnodefn(Val(:in)), (approx_out,))
end
=======
    return approximate(getmethod(meta), getnodefn(meta, Val(:in), k), (m_out, m_ins...))
end
>>>>>>> dfc030e3
<|MERGE_RESOLUTION|>--- conflicted
+++ resolved
@@ -19,8 +19,7 @@
 @rule DeltaFn((:in, k), Marginalisation) (
     m_out::NormalDistributionsFamily, m_ins::ManyOf{N, NormalDistributionsFamily}, meta::DeltaMeta{M, I}
 ) where {N, M <: Unscented, L, I <: NTuple{L, Function}} = begin
-<<<<<<< HEAD
-    return approximate(getmethod(meta), getnodefn(Val(:in), k), (m_out, m_ins...))
+    return approximate(getmethod(meta), getnodefn(meta, Val(:in), k), (m_out, m_ins...))
 end
 
 # #Test with gp 
@@ -33,7 +32,3 @@
     approx_out = NormalMeanVariance(μ_out,var_out)
     return approximate(getmethod(meta[2]), getnodefn(Val(:in)), (approx_out,))
 end
-=======
-    return approximate(getmethod(meta), getnodefn(meta, Val(:in), k), (m_out, m_ins...))
-end
->>>>>>> dfc030e3
