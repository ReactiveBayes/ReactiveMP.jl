--- conflicted
+++ resolved
@@ -16,8 +16,7 @@
     samples_linear = map(cvilinearize, q_ins_samples)
     g = getnodefn(Val(:out))
     samples = map(x -> g(x...), zip(samples_linear...))
-<<<<<<< HEAD
-    return ProdFinal(SampleList(samples))
+    return TerminalProdArgument(SampleList(samples))
 end
 
 
@@ -29,7 +28,4 @@
     samples           = map(x -> rand(rng, q_sample_friendly), 1:(method.n_samples))
     q_out             = map(getnodefn(Val(:out)), samples)
     return ProdFinal(SampleList(q_out))
-=======
-    return TerminalProdArgument(SampleList(samples))
->>>>>>> 58e076e0
 end