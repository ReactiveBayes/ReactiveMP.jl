--- conflicted
+++ resolved
@@ -36,11 +36,6 @@
     return (out = m_out, μ = prod(ProdAnalytical(), MvNormalMeanCovariance(mean(m_out), mean(q_Σ)), m_μ))
 end
 
-<<<<<<< HEAD
-@marginalrule MvNormalMeanCovariance(:out_μ_Σ) (m_out::PointMass, m_μ::MvNormalMeanPrecision, m_Σ::PointMass) = begin 
-    return (out = m_out, μ = prod(ProdAnalytical(), m_μ, MvNormalMeanCovariance(mean(m_out), mean(m_Σ))), Σ = m_Σ)
-=======
 @marginalrule MvNormalMeanCovariance(:out_μ) (m_out::MultivariateNormalDistributionsFamily, m_μ::PointMass, q_Σ::Any) = begin
     return (out = prod(ProdAnalytical(), MvNormalMeanCovariance(mean(m_μ), mean(q_Σ)), m_out), μ = m_μ)
->>>>>>> 061ed2d1
 end