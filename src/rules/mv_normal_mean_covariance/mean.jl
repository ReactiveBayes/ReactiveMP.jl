
# Belief Propagation                #
# --------------------------------- #
<<<<<<< HEAD
@rule MvNormalMeanCovariance(:μ, Marginalisation) (m_out::PointMass, m_Σ::PointMass) = begin
    @logscale 0
    return MvNormalMeanCovariance(mean(m_out), mean(m_Σ))
end
=======
@rule MvNormalMeanCovariance(:μ, Marginalisation) (m_out::PointMass, m_Σ::PointMass) = MvNormalMeanCovariance(mean(m_out), mean(m_Σ))
>>>>>>> 015dbddf

@rule MvNormalMeanCovariance(:μ, Marginalisation) (m_out::MultivariateNormalDistributionsFamily, m_Σ::PointMass) = begin
    @logscale 0
    m_out_mean, m_out_cov = mean_cov(m_out)
    return MvNormalMeanCovariance(m_out_mean, m_out_cov + mean(m_Σ))
end

# Variational                       # 
# --------------------------------- #
<<<<<<< HEAD
@rule MvNormalMeanCovariance(:μ, Marginalisation) (q_out::PointMass, q_Σ::PointMass) = begin
    @logscale 0
    return MvNormalMeanCovariance(mean(q_out), mean(q_Σ))
end

@rule MvNormalMeanCovariance(:μ, Marginalisation) (q_out::Any, q_Σ::Any) =
    MvNormalMeanCovariance(mean(q_out), mean(q_Σ))
=======
@rule MvNormalMeanCovariance(:μ, Marginalisation) (q_out::Any, q_Σ::Any) = MvNormalMeanCovariance(mean(q_out), mean(q_Σ))
>>>>>>> 015dbddf

@rule MvNormalMeanCovariance(:μ, Marginalisation) (m_out::PointMass, q_Σ::Any) = MvNormalMeanCovariance(mean(m_out), mean(q_Σ))

@rule MvNormalMeanCovariance(:μ, Marginalisation) (m_out::MultivariateNormalDistributionsFamily, q_Σ::Any) = begin
    m_out_mean, m_out_cov = mean_cov(m_out)
    return MvNormalMeanCovariance(m_out_mean, m_out_cov + mean(q_Σ))
end<|MERGE_RESOLUTION|>--- conflicted
+++ resolved
@@ -1,14 +1,10 @@
 
 # Belief Propagation                #
 # --------------------------------- #
-<<<<<<< HEAD
 @rule MvNormalMeanCovariance(:μ, Marginalisation) (m_out::PointMass, m_Σ::PointMass) = begin
     @logscale 0
     return MvNormalMeanCovariance(mean(m_out), mean(m_Σ))
 end
-=======
-@rule MvNormalMeanCovariance(:μ, Marginalisation) (m_out::PointMass, m_Σ::PointMass) = MvNormalMeanCovariance(mean(m_out), mean(m_Σ))
->>>>>>> 015dbddf
 
 @rule MvNormalMeanCovariance(:μ, Marginalisation) (m_out::MultivariateNormalDistributionsFamily, m_Σ::PointMass) = begin
     @logscale 0
@@ -18,17 +14,12 @@
 
 # Variational                       # 
 # --------------------------------- #
-<<<<<<< HEAD
 @rule MvNormalMeanCovariance(:μ, Marginalisation) (q_out::PointMass, q_Σ::PointMass) = begin
     @logscale 0
     return MvNormalMeanCovariance(mean(q_out), mean(q_Σ))
 end
 
-@rule MvNormalMeanCovariance(:μ, Marginalisation) (q_out::Any, q_Σ::Any) =
-    MvNormalMeanCovariance(mean(q_out), mean(q_Σ))
-=======
 @rule MvNormalMeanCovariance(:μ, Marginalisation) (q_out::Any, q_Σ::Any) = MvNormalMeanCovariance(mean(q_out), mean(q_Σ))
->>>>>>> 015dbddf
 
 @rule MvNormalMeanCovariance(:μ, Marginalisation) (m_out::PointMass, q_Σ::Any) = MvNormalMeanCovariance(mean(m_out), mean(q_Σ))
 
