--- conflicted
+++ resolved
@@ -10,7 +10,6 @@
     modules  = [ReactiveMP],
     clean    = true,
     sitename = "ReactiveMP.jl",
-<<<<<<< HEAD
     pages    = [
         "Introduction"    => "index.md",
         "Library" => [
@@ -46,10 +45,6 @@
         example_size_threshold = 200 * 1024,
         size_threshold_warn = 200 * 1024,
     )
-=======
-    pages    = ["Introduction" => "index.md", "Library" => ["Factor nodes" => "lib/nodes.md", "Messages" => "lib/message.md", "Marginals" => "lib/marginal.md", "Message update rules" => "lib/rules.md", "Helper utils" => "lib/helpers.md", "Algebra utils" => "lib/algebra.md", "Specific factor nodes" => ["Delta" => "lib/nodes/delta.md", "Flow" => "lib/nodes/flow.md", "BIFM" => "lib/nodes/bifm.md", "Logical" => "lib/nodes/logical.md", "Continuous transition" => "lib/nodes/ctransition.md", "Autoregressive" => "lib/nodes/ar.md"]], "Custom functionality" => ["Custom functional form" => "custom/custom-functional-form.md", "Custom addons"          => "custom/custom-addons.md"], "Extra" => ["Contributing"     => "extra/contributing.md", "Extensions"       => "extra/extensions.md", "Exported methods" => "extra/methods.md"]],
-    format   = Documenter.HTML(prettyurls = get(ENV, "CI", nothing) == "true", example_size_threshold = 200 * 1024, size_threshold_warn = 200 * 1024)
->>>>>>> 9f2ba81c
 )
 
 if get(ENV, "CI", nothing) == "true"
