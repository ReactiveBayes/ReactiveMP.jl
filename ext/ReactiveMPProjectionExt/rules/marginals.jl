--- conflicted
+++ resolved
@@ -106,14 +106,6 @@
         end
     end
 
-<<<<<<< HEAD
-    result = FactorizedJoint(
-        ntuple(
-            i -> optimize_parameters(i, pre_samples, m_ins, logp_nc_drop_index, method), 
-            length(m_ins)
-        )
-    )
-=======
     optimize_natural_parameters = let m_ins = m_ins, logp_nc_drop_index = logp_nc_drop_index
         (i, pre_samples) -> begin
             m_in = m_ins[i]
@@ -141,8 +133,6 @@
             return forms_match ? project_to(prj, logp, m_in) : project_to(prj, logp)
         end
     end
->>>>>>> b88de4d6
 
-    proposal_distribution_container.distribution = result
-    return result
+    return FactorizedJoint(ntuple(i -> optimize_natural_parameters(i, pre_samples), length(m_ins)))
 end