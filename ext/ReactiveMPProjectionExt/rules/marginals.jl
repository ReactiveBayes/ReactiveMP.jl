--- conflicted
+++ resolved
@@ -5,7 +5,6 @@
 
 @marginalrule DeltaFn(:ins) (m_out::Any, m_ins::ManyOf{1, Any}, meta::DeltaMeta{M}) where {M <: CVIProjection} = begin
     method = ReactiveMP.getmethod(meta)
-<<<<<<< HEAD
     g      = getnodefn(meta, Val(:out))
     m_in   = first(m_ins)
     (T, conditioner)  = try 
@@ -15,20 +14,6 @@
         end
     prj = ProjectedTo(T, size(m_in)...; conditioner = conditioner, parameters = getcviprojectionparameters(method))
     q = project_to(prj, (z) -> logpdf(m_out, g(z)), m_in)
-    # q = project_to(prj, (z) -> logpdf(m_out, g(z)) + logpdf(m_in,z)) ## this is still valid if m_in is not in ef
-=======
-    g = getnodefn(meta, Val(:out))
-
-    m_in = first(m_ins)
-    ef_in = convert(ExponentialFamilyDistribution, m_in)
-    # Create an `AbstractContinuousGenericLogPdf` with an unspecified domain and the transformed `logpdf` function
-    F = promote_variate_type(variate_form(typeof(m_in)), BayesBase.AbstractContinuousGenericLogPdf)
-    f = convert(F, UnspecifiedDomain(), (z) -> logpdf(m_out, g(z)))
-
-    T = ExponentialFamily.exponential_family_typetag(m_in)
-    prj = ProjectedTo(T, size(m_in)...; conditioner = getconditioner(ef_in), parameters = something(method.prjparams, ExponentialFamilyProjection.DefaultProjectionParameters()))
-    q = project_to(prj, f, first(m_ins))
->>>>>>> 13f63df0
 
     return FactorizedJoint((q,))
 end
@@ -36,14 +21,14 @@
 #We would need a mixed HMC method to be able to sample from mixed continuous and discrete 
 @marginalrule DeltaFn(:ins) (m_out::Any, m_ins::ManyOf{N, Any}, meta::DeltaMeta{M}) where {N, M <: CVIProjection} = begin
     nodefunction = getnodefn(meta, Val(:out))
-    # marginal = try
-    #     @show "try drop"
-    #     cvi_compute_in_marginals(DropIndicesBased(), nodefunction, m_out, m_ins, meta, N)
-    # catch
-    #     @show "try hmc"
-    #     cvi_compute_in_marginals(HMCBased(), nodefunction, m_out, m_ins, meta, N)
-    # end
-    marginal = cvi_compute_in_marginals(DropIndicesBased(), nodefunction, m_out, m_ins, meta, N)
+    marginal = try
+        @show "try drop"
+        cvi_compute_in_marginals(DropIndicesBased(), nodefunction, m_out, m_ins, meta, N)
+    catch
+        @show "try hmc"
+        cvi_compute_in_marginals(HMCBased(), nodefunction, m_out, m_ins, meta, N)
+    end
+    # marginal = cvi_compute_in_marginals(DropIndicesBased(), nodefunction, m_out, m_ins, meta, N)
     return marginal
 end
 
@@ -52,7 +37,7 @@
     rng                 = getcvirng(method)
     number_marginal_samples  = getcvimarginalsamplesno(based, method)
 
-    var_form_ins, dims_in, sum_dim_in, start_indices, manifolds, natural_parameters_efs, initial_sample = __auxiliary_variables(rng, m_ins, method, N)
+    var_form_ins, dims_in, sum_dim_in, start_indices, Ts, initial_sample, conditioners = __auxiliary_variables(rng, m_ins, method, N)
     joint_logpdf = (x) -> logpdf(m_out, node_function(ReactiveMP.__splitjoin(x, dims_in)...)) + mapreduce((m_in,k,T) -> log_target_adjusted_log_pdf(T, m_in, getindex(dims_in, k))(ReactiveMP.__splitjoinelement(x, getindex(start_indices, k), getindex(dims_in, k))), +, m_ins, 1:N, var_form_ins)
     log_target_density  = LogTargetDensity(sum_dim_in, joint_logpdf)
 
@@ -60,22 +45,8 @@
     samples_collection = map(k -> map((sample) -> ReactiveMP.__splitjoinelement(sample, getindex(start_indices,k), getindex(dims_in, k)), samples), 1:N)
     
     function projection_to_ef(i)
-        manifold = getindex(manifolds, i)
-        naturalparameters = getindex(natural_parameters_efs,i)
-        f = let @views sample = samples_collection[i]
-            (M, p) -> begin
-                return targetfn(M, p, sample)
-            end
-        end
-        g = let @views sample = samples_collection[i]
-            (M, p) -> begin 
-                return grad_targetfn(M, p, sample)
-            end
-        end
-        return convert(ExponentialFamilyDistribution, manifold,
-            ExponentialFamilyProjection.Manopt.gradient_descent(manifold, f, g, naturalparameters; direction = ExponentialFamilyProjection.BoundedNormUpdateRule(1))
-        )
-     
+        prj = ProjectedTo(Ts[i], size(first(samples_collection[i]))...; conditioner = conditioners[i], parameters = something(method.prjparams, ExponentialFamilyProjection.DefaultProjectionParameters()))
+        return project_to(prj, samples_collection[i])
     end
     result = FactorizedJoint(map(d -> convert(Distribution, d), ntuple(i -> projection_to_ef(i), N)))
     return result
@@ -86,7 +57,7 @@
     method              = ReactiveMP.getmethod(meta)
     rng                 = getcvirng(method)
     number_marginal_samples  = getcvimarginalsamplesno(based, method)
-    var_form_ins, dims_in, sum_dim_in, start_indices, manifolds, natural_parameters_efs, initial_sample = __auxiliary_variables(rng, m_ins, method, N)
+    var_form_ins, dims_in, sum_dim_in, start_indices, Ts, initial_sample, conditioners = __auxiliary_variables(rng, m_ins, method, N)
     
     components_out   = components(m_out)
     components_length = length(components_out)
@@ -106,22 +77,8 @@
     samples_collection = map(k -> map((sample) -> ReactiveMP.__splitjoinelement(sample, getindex(start_indices,k), getindex(dims_in, k)), samples), 1:N)
     
     function projection_to_ef(i)
-        manifold = getindex(manifolds, i)
-        naturalparameters = getindex(natural_parameters_efs,i)
-        f = let @views sample = samples_collection[i]
-            (M, p) -> begin
-                return targetfn(M, p, sample)
-            end
-        end
-        g = let @views sample = samples_collection[i]
-            (M, p) -> begin 
-                return grad_targetfn(M, p, sample)
-            end
-        end
-        return convert(ExponentialFamilyDistribution, manifold,
-            ExponentialFamilyProjection.Manopt.gradient_descent(manifold, f, g, naturalparameters; direction = ExponentialFamilyProjection.BoundedNormUpdateRule(1))
-        )
-     
+        prj = ProjectedTo(Ts[i], size(first(samples_collection[i]))...; conditioner = conditioners[i], parameters = something(method.prjparams, ExponentialFamilyProjection.DefaultProjectionParameters()))
+        return project_to(prj, samples_collection[i])
     end
     result = FactorizedJoint(map(d -> convert(Distribution, d), ntuple(i -> projection_to_ef(i), N)))
     return result
@@ -152,9 +109,9 @@
                 (z) -> logp_nc_drop_index(z, i, pre_samples)
             end
             logp = convert(promote_variate_type(variate_form(typeof(m_ins[i])), BayesBase.AbstractContinuousGenericLogPdf), UnspecifiedDomain(), df)
-            ef_m_in = convert(ExponentialFamilyDistribution, m_ins[i])
+            conditioner = getconditioner(convert(ExponentialFamilyDistribution, m_ins[i]))
             T = ExponentialFamily.exponential_family_typetag(m_ins[i])
-            prj = ProjectedTo(T, size(m_ins[i])...; conditioner=getconditioner(ef_m_in), parameters = prj_params)
+            prj = ProjectedTo(T, size(m_ins[i])...; conditioner=conditioner, parameters = something(method.prjparams, ExponentialFamilyProjection.DefaultProjectionParameters()))
 
             return project_to(prj, logp, m_ins[i])
         end
@@ -191,18 +148,11 @@
             df = let i = i, pre_samples = pre_samples, logp_nc_drop_index = logp_nc_drop_index
                 (z) -> logp_nc_drop_index(z, i, pre_samples)
             end
-<<<<<<< HEAD
             logp = convert(promote_variate_type(variate_form(m_ins[i]), BayesBase.AbstractContinuousGenericLogPdf), UnspecifiedDomain(), df)
 
             T = ExponentialFamily.exponential_family_typetag(m_ins[i])
             ef_m_in = convert(ExponentialFamilyDistribution, m_ins[i])
             prj = ProjectedTo(T, size(m_ins[i])...; conditioner = getconditioner(ef_m_in) ,parameters = prj_params)
-=======
-            logp = convert(promote_variate_type(variate_form(typeof(m_ins[i])), BayesBase.AbstractContinuousGenericLogPdf), UnspecifiedDomain(), df)
-            conditioner = getconditioner(convert(ExponentialFamilyDistribution, m_ins[i]))
-            T = ExponentialFamily.exponential_family_typetag(m_ins[i])
-            prj = ProjectedTo(T, size(m_ins[i])...; conditioner=conditioner, parameters = something(method.prjparams, ExponentialFamilyProjection.DefaultProjectionParameters()))
->>>>>>> 13f63df0
 
             return project_to(prj, logp, m_ins[i])
         end
