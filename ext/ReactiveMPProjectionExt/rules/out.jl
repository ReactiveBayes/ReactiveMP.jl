--- conflicted
+++ resolved
@@ -1,17 +1,13 @@
-<<<<<<< HEAD
 using ForwardDiff
 
 @rule DeltaFn(:out, Marginalisation) (m_out::Union{FactorizedJoint, Uninformative}, q_out::FactorizedJoint, q_ins::FactorizedJoint, meta::DeltaMeta{U}) where {U <: CVIProjection} = begin
-=======
-@rule DeltaFn(:out, Marginalisation) (m_out::Any, q_out::Any, q_ins::FactorizedJoint, meta::DeltaMeta{U}) where {U <: CVIProjection} = begin
->>>>>>> 13f63df0
     node_function         = getnodefn(meta, Val(:out))
     method                = ReactiveMP.getmethod(meta)
     rng                   = getcvirng(method) 
     number_out_samples    = getcvioutsamplesno(method)
     q_ins_components      = components(q_ins)
+    dimensions            = map(size, q_ins_components)
     q_ins_sample_friendly = map(q_in -> sampling_optimized(q_in), q_ins_components)
-<<<<<<< HEAD
     
     samples               = map(i -> collect(map(q -> rand(rng, q), q_ins_sample_friendly)), 1:number_out_samples)
     q_out_samples         = mapreduce(sample -> node_function(ReactiveMP.__splitjoin(sample, dimensions)...), hcat, samples)
@@ -19,29 +15,12 @@
     q_out_components      = components(q_out)
     Ts                    = map(ExponentialFamily.exponential_family_typetag, q_out_components)
     
-    q_out_efs              = map(component -> convert(ExponentialFamilyDistribution, component), q_out_components)
-    conditioners           = map(getconditioner, q_out_efs)
-    manifolds              = map((T, conditioner, q_out_ef) -> ExponentialFamilyProjection.ExponentialFamilyManifolds.get_natural_manifold(T, size(mean(q_out_ef)), conditioner), Ts, conditioners, q_out_efs)
-    natural_parameters_efs = map((m, p) -> ExponentialFamilyProjection.ExponentialFamilyManifolds.partition_point(m,p) ,manifolds, map(getnaturalparameters, q_out_efs))
+    conditioners           = map(getconditioner, map(component -> convert(ExponentialFamilyDistribution, component), q_out_components))
     ests                   = Vector{ExponentialFamilyDistribution}(undef, length(q_out_efs))
     
-    ## Option 1
     @inbounds @views for i in eachindex(q_out_efs)
-        manifold = getindex(manifolds, i)
-        naturalparameters = getindex(natural_parameters_efs,i)
-        f = let  qsamples = q_out_samples[i, :]
-            (M, p) -> begin
-                return targetfn(M, p, qsamples)
-            end
-        end
-        g = let  qsamples = q_out_samples[i, :]
-            (M, p) -> begin 
-                return grad_targetfn(M, p, qsamples)
-            end
-        end
-        ests[i] = convert(ExponentialFamilyDistribution, manifold,
-            ExponentialFamilyProjection.Manopt.gradient_descent(manifold, f, g, naturalparameters; direction = ExponentialFamilyProjection.BoundedNormUpdateRule(1))
-        )
+        prj = ProjectedTo(Ts[i], size(first(q_out_samples[i, :]))...; conditioner = conditioners[i], parameters = something(method.prjparams, ExponentialFamilyProjection.DefaultProjectionParameters()))
+        ests[i]  = project_to(prj, q_out_samples[i, :]) 
     end
     
   
@@ -62,24 +41,6 @@
     number_out_samples    = getcvioutsamplesno(method)
     q_ins_components      = components(q_ins)
     q_ins_sample_friendly = map(q_in -> sampling_optimized(q_in), q_ins_components)
-   
-    samples               = map(ReactiveMP.cvilinearize, map(q_in -> rand(rng, q_in, number_out_samples), q_ins_sample_friendly))
-    q_out_samples         = map(x -> node_function(x...), zip(samples...))
-    
-    T           = ExponentialFamily.exponential_family_typetag(q_out)
-    q_out_ef    = convert(ExponentialFamilyDistribution, q_out)
-    conditioner = getconditioner(q_out_ef)
-    manifold    = ExponentialFamilyProjection.ExponentialFamilyManifolds.get_natural_manifold(T, size(mean(q_out_ef)), conditioner)
-    nat_params  = ExponentialFamilyProjection.ExponentialFamilyManifolds.partition_point(manifold,getnaturalparameters(q_out_ef)) 
-
-    f = (M, p) -> targetfn(M, p, q_out_samples) 
-    g = (M, p) -> grad_targetfn(M , p, q_out_samples)
-  
-    est = convert(ExponentialFamilyDistribution, manifold,
-        ExponentialFamilyProjection.Manopt.gradient_descent(manifold, f, g, nat_params; 
-            direction = ExponentialFamilyProjection.BoundedNormUpdateRule(1))
-    )
-=======
   
     samples       = map(ReactiveMP.cvilinearize, map(q_in -> rand(rng, q_in, method.outsamples), q_ins_sample_friendly))
     q_out_samples = map(x -> node_function(x...), zip(samples...))
@@ -91,7 +52,6 @@
     prj = ProjectedTo(T, size(first(q_out_samples))...; conditioner = conditioner, parameters = something(method.prjparams, ExponentialFamilyProjection.DefaultProjectionParameters()))
     est  = project_to(prj, q_out_samples)
     
->>>>>>> 13f63df0
     return DivisionOf(est, m_out)
 end
 
@@ -122,18 +82,10 @@
         modify_vectorized_samples_with_variate_type(variate_form(T_in), samples_hmc, dim_in)
     end
 
-    out_samples        = modify_vectorized_samples_with_variate_type(var_form, map(x -> node_function(x), samples), dim_out)
+    out_samples = modify_vectorized_samples_with_variate_type(var_form, map(x -> node_function(x), samples), dim_out)
 
-    f = (M, p) -> targetfn(M, p, out_samples)
-    g = (M, p) -> grad_targetfn(M, p, out_samples)
-    
-    out_manifold      = ExponentialFamilyProjection.ExponentialFamilyManifolds.get_natural_manifold(T_out, dim_out, conditioner_out)
-    initial_natparams = initialize_cvi_natural_parameters(method, rng, out_manifold,1,:out)
-    ef_out = convert(ExponentialFamilyDistribution, out_manifold,
-            ExponentialFamilyProjection.Manopt.gradient_descent(out_manifold, f, g, initial_natparams; 
-                    direction = ExponentialFamilyProjection.BoundedNormUpdateRule(1))
-        )
-
+    prj = ProjectedTo(T, size(first(q_out_samples))...; conditioner = conditioner_out, parameters = something(method.prjparams, ExponentialFamilyProjection.DefaultProjectionParameters()))
+    est  = project_to(prj, q_out_samples)
     dist_out = convert(Distribution, ef_out)
     return dist_out
 end
@@ -163,20 +115,14 @@
     log_target_density  = LogTargetDensity(sum_dim_in, joint_logpdf)
 
     initial_sample      = mapreduce((m_in,k) -> initialize_cvi_samples(method, rng, m_in, k, :in),vcat, m_ins, 1:N)
-    initial_natparams   = initialize_cvi_natural_parameters(method, rng, out_manifold,1,:out)
         
     samples            = hmc_samples(rng, sum_dim_in, log_target_density, initial_sample; no_samples = number_out_samples + 1)
     out_samples        = modify_vectorized_samples_with_variate_type(var_form_out, map(x -> node_function(ReactiveMP.__splitjoin(x, dims_in)...), samples), dim_out)
 
-    f = (M, p) -> targetfn(M, p, out_samples)
-    g = (M, p) -> grad_targetfn(M, p, out_samples)
-    
-    
-    ef_out = convert(ExponentialFamilyDistribution, out_manifold,
-            ExponentialFamilyProjection.Manopt.gradient_descent(out_manifold, f, g, initial_natparams; direction = ExponentialFamilyProjection.BoundedNormUpdateRule(1))
-        )
+    prj = ProjectedTo(T, size(first(out_samples))...; conditioner = conditioner_out, parameters = something(method.prjparams, ExponentialFamilyProjection.DefaultProjectionParameters()))
+    est  = project_to(prj, out_samples)
 
-    dist_out = convert(Distribution, ef_out)
+    dist_out = convert(Distribution, est)
     return dist_out
 
 end