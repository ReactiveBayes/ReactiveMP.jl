module ReactiveMPProjectionExt

using ReactiveMP, ExponentialFamily, AdvancedHMC, LogDensityProblems, Distributions, ExponentialFamilyProjection, BayesBase, Random, LinearAlgebra, FastCholesky
using ForwardDiff

export DivisionOf, CVIProjection, CVIProjectionEssentials, CVIProjectionOptional, LogTargetDensity

struct DropIndicesBased end
struct HMCBased end

Base.@kwdef struct CVIProjection{CVIPE, CVIPO} <: ReactiveMP.AbstractApproximationMethod 
    projection_essentials::CVIPE = CVIProjectionEssentials()
    projection_optional::CVIPO   = CVIProjectionOptional()
end

getcviprojectionessentials(cvi::CVIProjection) = cvi.projection_essentials
getcviprojectionoptional(cvi::CVIProjection) = cvi.projection_optional
getcviprojectionconditioners(cvi::CVIProjection) = getcviprojectionconditioners(getcviprojectionessentials(cvi))
getcviprojectiontypes(cvi::CVIProjection) = getcviprojectiontypes(getcviprojectionessentials(cvi))
getcviprojectiondims(cvi::CVIProjection) = getcviprojectiondims(getcviprojectionessentials(cvi))
getcviprojectionparameters(cvi::CVIProjection) = getcviprojectionparameters(getcviprojectionessentials(cvi))
getcvioutsamplesno(cvi::CVIProjection) = getcvioutsamplesno(getcviprojectionoptional(cvi))
getcvimarginalsamplesno(t::T, cvi::CVIProjection) where {T} = getcvimarginalsamplesno(t,getcviprojectionoptional(cvi))
getcvirng(cvi::CVIProjection) = getcvirng(getcviprojectionoptional(cvi))
getcviinitialsamples(cvi::CVIProjection) = getcviinitialsamples(getcviprojectionessentials(cvi))
getcviinitialnaturalparameters(cvi::CVIProjection) = getcviinitialnaturalparameters(getcviprojectionessentials(cvi))


Base.@kwdef struct CVIProjectionEssentials{TS, DS, IS, INP, CS, P}
    projection_types::TS = (out = nothing, in = nothing)
    projection_dims::DS = (out = nothing, in = nothing)
    initial_samples::IS = (out = nothing, in = nothing)
    initial_naturalparameters::INP = (out = nothing, in = nothing)
    projection_conditioners::CS = (out = nothing, in = nothing)
    projection_parameters::P = ExponentialFamilyProjection.DefaultProjectionParameters()
end

getcviprojectionconditioners(cvipe::CVIProjectionEssentials) = cvipe.projection_conditioners
getcviprojectiontypes(cvipe::CVIProjectionEssentials) = cvipe.projection_types
getcviprojectiondims(cvipe::CVIProjectionEssentials) = cvipe.projection_dims
getcviprojectionparameters(cvipe::CVIProjectionEssentials) = cvipe.projection_parameters
getcviinitialsamples(cvipe::CVIProjectionEssentials) = cvipe.initial_samples
getcviinitialnaturalparameters(cvipe::CVIProjectionEssentials) = cvipe.initial_naturalparameters

Base.@kwdef struct CVIProjectionOptional{OS, MS, R} 
    out_samples_no::OS = 1000
    marginal_samples_no::MS = (1000, 40)
    rng::R = Random.MersenneTwister(42)
end
getcvioutsamplesno(cvipo::CVIProjectionOptional) = cvipo.out_samples_no
getcvimarginalsamplesno(::HMCBased, cvipo::CVIProjectionOptional) = first(cvipo.marginal_samples_no)
getcvimarginalsamplesno(::DropIndicesBased, cvipo::CVIProjectionOptional) = last(cvipo.marginal_samples_no)
getcvirng(cvipo::CVIProjectionOptional) = cvipo.rng

struct DivisionOf{A, B}
    numerator::A
    denumerator::B
end

(divisionof::DivisionOf)(x) = logpdf(divisionof, x)
BayesBase.insupport(d::DivisionOf, p) = insupport(d.numerator, p) && insupport(d.denumerator, p)
BayesBase.logpdf(d::DivisionOf, p) = logpdf(d.numerator, p) - logpdf(d.denumerator, p)

<<<<<<< HEAD
function (DO::DivisionOf)(x)
    return logpdf(DO, x)
end


# cost function
function targetfn(M, p, data)
    ef = convert(ExponentialFamilyDistribution, M, p)
    return -mean(logpdf(ef, data))
end

function grad_targetfn(M, p, data)
    ef = convert(ExponentialFamilyDistribution, M, p)
    invfisher = cholinv(Hermitian(fisherinformation(ef)))
    X = ExponentialFamilyProjection.ExponentialFamilyManifolds.partition_point(M, invfisher*ForwardDiff.gradient((p) -> targetfn(M, p, data),p))
    return ExponentialFamilyProjection.Manopt.project(M, p, X)
end

struct LogTargetDensity{I, F}
    dim :: I
    μ   :: F
end

LogDensityProblems.logdensity(p::LogTargetDensity, x) = p.μ(x)
LogDensityProblems.capabilities(::LogTargetDensity) = LogDensityProblems.LogDensityOrder{1}()
LogDensityProblems.dimension(p::LogTargetDensity)   = p.dim

function log_target_adjusted_log_pdf(::Type{Univariate}, m_in::Union{Distribution, ExponentialFamilyDistribution, DivisionOf}, _)
    return x -> logpdf(m_in, first(x))
end
function log_target_adjusted_log_pdf(::Type{Multivariate}, m_in::Union{Distribution, ExponentialFamilyDistribution, DivisionOf}, _)
    return x -> logpdf(m_in, x)
end
function log_target_adjusted_log_pdf(::Type{Matrixvariate}, m_in::Union{Distribution, ExponentialFamilyDistribution, DivisionOf}, dims)
    return x -> logpdf(m_in, reshape(x,dims))
end
function log_target_adjusted_log_pdf(::Type{Univariate}, logmeasure, _)
    return x -> logmeasure(first(x))
end
log_target_adjusted_log_pdf(::Type{Multivariate}, logmeasure, _) = logmeasure
function log_target_adjusted_log_pdf(::Type{Matrixvariate}, logmeasure, dims)
    return x -> logmeasure(reshape(x,dims))
end

function hmc_samples(rng, d, log_target_density, initial_x; no_samples = 2_000, n_adapts = 1_000, acceptance_probability = 0.8)
    metric = AdvancedHMC.DiagEuclideanMetric(d) ### We should use fisher metric here
    hamiltonian = AdvancedHMC.Hamiltonian(metric, log_target_density, ForwardDiff)
    initial_ϵ = AdvancedHMC.find_good_stepsize(hamiltonian, initial_x)
    integrator = AdvancedHMC.Leapfrog(initial_ϵ)
    
    kernel     = AdvancedHMC.HMCKernel(Trajectory{MultinomialTS}(integrator, GeneralisedNoUTurn()))
    adaptor    = AdvancedHMC.StanHMCAdaptor(MassMatrixAdaptor(metric), StepSizeAdaptor(acceptance_probability, integrator))
    samples, _ = AdvancedHMC.sample(rng, hamiltonian, kernel, initial_x, no_samples+1, adaptor, n_adapts; verbose = false, progress=false)

    return samples[2:end]
end

vectorize_sample(::Type{Univariate}, sample) = [sample]
vectorize_sample(::Type{Multivariate}, sample) = sample
vectorize_sample(::Type{Matrixvariate}, sample) = vec(sample)

vectorized_rand_with_variate_type(::Type{Univariate}, rng, m_in) = [rand(rng, m_in)]
vectorized_rand_with_variate_type(::Type{Multivariate}, rng, m_in) = rand(rng, m_in)
vectorized_rand_with_variate_type(::Type{Matrixvariate}, rng, m_in)  = vec(rand(rng, m_in))

modify_vectorized_samples_with_variate_type(::Type{Univariate}, samples, _) = map(sample ->first(sample) ,samples)
modify_vectorized_samples_with_variate_type(::Type{Multivariate}, samples,_) = samples
modify_vectorized_samples_with_variate_type(::Type{Matrixvariate}, samples,dims) = map(sample -> reshape(sample, dims), samples)

initialize_cvi_samples(method, rng, m_in, k, symbol) = !isnothing(getcviinitialsamples(method)[symbol]) ? getindex(getcviinitialsamples(method)[symbol], k) : rand(rng, m_in) 
initialize_cvi_natural_parameters(method, rng, manifold, k, symbol) = !isnothing(getcviinitialnaturalparameters(method)[symbol]) ? ExponentialFamilyProjection.partition_point(manifold,getindex(getcviinitialnaturalparameters(method)[symbol], k)) : rand(rng, manifold)

=======
function BayesBase.prod(::GenericProd, something::DivisionOf, division::DivisionOf) 
    if division.denumerator == something.numerator
        return DivisionOf(division.numerator, something.denumerator)
    elseif division.numerator == something.denumerator
        return DivisionOf(something.numerator, division.denumerator)
    else
        return ProductOf(something, division)
    end
end

>>>>>>> 13f63df0
function BayesBase.prod(::GenericProd, something, division::DivisionOf) 
    return prod(GenericProd(), division, something)
end

function BayesBase.prod(::GenericProd, division::DivisionOf, something)
    if division.denumerator == something
        return division.numerator
    else
        return ProductOf(division, something)
    end
end

<<<<<<< HEAD
BayesBase.prod(::GenericProd, division_left::DivisionOf, division_right::DivisionOf) = ProductOf(division_left, division_right)

function __auxiliary_variables(rng, m_ins, method, N)

    m_ins_efs = try
        map(component -> convert(ExponentialFamilyDistribution, component), m_ins)
    catch
        nothing
    end

    if !isnothing(m_ins_efs)
        var_form_ins           = map(d -> variate_form(typeof(d)), m_ins)
        dims_in                = map(size, m_ins)
        prod_dims_in           = map(prod, dims_in)
        sum_dim_in             = sum(prod_dims_in)
        cum_lengths            = mapreduce(d -> d+1, vcat, cumsum(prod_dims_in))
        start_indices          = append!([1], cum_lengths[1:N-1])
        conditioners           = map(getconditioner, m_ins_efs)
        Ts                     = map(ExponentialFamily.exponential_family_typetag, m_ins_efs)
        manifolds              = map((T, conditioner,m_in_ef) -> ExponentialFamilyProjection.ExponentialFamilyManifolds.get_natural_manifold(T, size(mean(m_in_ef)), conditioner), Ts, conditioners, m_ins_efs)
        natural_parameters_efs = map((m, p) -> ExponentialFamilyProjection.ExponentialFamilyManifolds.partition_point(m,p) ,manifolds, map(getnaturalparameters, m_ins_efs))
        initial_sample         = mapreduce((m_in,k) -> initialize_cvi_samples(method, rng, m_in, k, :in), vcat, m_ins, 1:N)
    else
        var_form_ins        = map(variate_form, getcviprojectiontypes(method)[:in])
        dims_in             = getcviprojectiondims(method)[:in]
        prod_dims_in        = map(prod, dims_in)
        sum_dim_in          = sum(prod_dims_in)
        cum_lengths         = mapreduce(d -> d+1, vcat, cumsum(prod_dims_in))
        start_indices       = append!([1], cum_lengths[1:N-1])
        conditioners        = getcviprojectionconditioners(method)[:in]
        Ts                  = getcviprojectiontypes(method)[:in]
        manifolds = if !isnothing(conditioners)
                map((T, conditioner, dim) -> ExponentialFamilyProjection.ExponentialFamilyManifolds.get_natural_manifold(T, dim, conditioner), Ts, conditioners, dims_in)
            else
                map((T, dim) -> ExponentialFamilyProjection.ExponentialFamilyManifolds.get_natural_manifold(T, dim), Ts, dims_in)
            end
        natural_parameters_efs = map((manifold,k) -> initialize_cvi_natural_parameters(method, rng, manifold, k, :in), manifolds, 1:N)
        initial_sample         = rand(rng, sum_dim_in)
    end

    return var_form_ins, dims_in, sum_dim_in, start_indices, manifolds, natural_parameters_efs, initial_sample

end


=======
function BayesBase.prod(::GenericProd, productof::ProductOf, divisionof::DivisionOf) 
    return ProductOf(productof, divisionof)
end

>>>>>>> 13f63df0
include("layout/cvi_projection.jl")
include("rules/in.jl")
include("rules/out.jl")
include("rules/marginals.jl")

# This will enable the extension and make `CVIProjection` compatible with delta nodes 
# Otherwise it should throw an error suggesting users to install `ExponentialFamilyProjection`
# See `approximations/cvi_projection.jl`
ReactiveMP.is_delta_node_compatible(::CVIProjection) = Val(true)

end<|MERGE_RESOLUTION|>--- conflicted
+++ resolved
@@ -61,7 +61,6 @@
 BayesBase.insupport(d::DivisionOf, p) = insupport(d.numerator, p) && insupport(d.denumerator, p)
 BayesBase.logpdf(d::DivisionOf, p) = logpdf(d.numerator, p) - logpdf(d.denumerator, p)
 
-<<<<<<< HEAD
 function (DO::DivisionOf)(x)
     return logpdf(DO, x)
 end
@@ -134,7 +133,6 @@
 initialize_cvi_samples(method, rng, m_in, k, symbol) = !isnothing(getcviinitialsamples(method)[symbol]) ? getindex(getcviinitialsamples(method)[symbol], k) : rand(rng, m_in) 
 initialize_cvi_natural_parameters(method, rng, manifold, k, symbol) = !isnothing(getcviinitialnaturalparameters(method)[symbol]) ? ExponentialFamilyProjection.partition_point(manifold,getindex(getcviinitialnaturalparameters(method)[symbol], k)) : rand(rng, manifold)
 
-=======
 function BayesBase.prod(::GenericProd, something::DivisionOf, division::DivisionOf) 
     if division.denumerator == something.numerator
         return DivisionOf(division.numerator, something.denumerator)
@@ -145,7 +143,6 @@
     end
 end
 
->>>>>>> 13f63df0
 function BayesBase.prod(::GenericProd, something, division::DivisionOf) 
     return prod(GenericProd(), division, something)
 end
@@ -158,7 +155,6 @@
     end
 end
 
-<<<<<<< HEAD
 BayesBase.prod(::GenericProd, division_left::DivisionOf, division_right::DivisionOf) = ProductOf(division_left, division_right)
 
 function __auxiliary_variables(rng, m_ins, method, N)
@@ -178,8 +174,6 @@
         start_indices          = append!([1], cum_lengths[1:N-1])
         conditioners           = map(getconditioner, m_ins_efs)
         Ts                     = map(ExponentialFamily.exponential_family_typetag, m_ins_efs)
-        manifolds              = map((T, conditioner,m_in_ef) -> ExponentialFamilyProjection.ExponentialFamilyManifolds.get_natural_manifold(T, size(mean(m_in_ef)), conditioner), Ts, conditioners, m_ins_efs)
-        natural_parameters_efs = map((m, p) -> ExponentialFamilyProjection.ExponentialFamilyManifolds.partition_point(m,p) ,manifolds, map(getnaturalparameters, m_ins_efs))
         initial_sample         = mapreduce((m_in,k) -> initialize_cvi_samples(method, rng, m_in, k, :in), vcat, m_ins, 1:N)
     else
         var_form_ins        = map(variate_form, getcviprojectiontypes(method)[:in])
@@ -190,26 +184,18 @@
         start_indices       = append!([1], cum_lengths[1:N-1])
         conditioners        = getcviprojectionconditioners(method)[:in]
         Ts                  = getcviprojectiontypes(method)[:in]
-        manifolds = if !isnothing(conditioners)
-                map((T, conditioner, dim) -> ExponentialFamilyProjection.ExponentialFamilyManifolds.get_natural_manifold(T, dim, conditioner), Ts, conditioners, dims_in)
-            else
-                map((T, dim) -> ExponentialFamilyProjection.ExponentialFamilyManifolds.get_natural_manifold(T, dim), Ts, dims_in)
-            end
-        natural_parameters_efs = map((manifold,k) -> initialize_cvi_natural_parameters(method, rng, manifold, k, :in), manifolds, 1:N)
         initial_sample         = rand(rng, sum_dim_in)
     end
 
-    return var_form_ins, dims_in, sum_dim_in, start_indices, manifolds, natural_parameters_efs, initial_sample
-
-end
-
-
-=======
+    return var_form_ins, dims_in, sum_dim_in, start_indices, Ts, initial_sample, conditioners
+
+end
+
+
 function BayesBase.prod(::GenericProd, productof::ProductOf, divisionof::DivisionOf) 
     return ProductOf(productof, divisionof)
 end
 
->>>>>>> 13f63df0
 include("layout/cvi_projection.jl")
 include("rules/in.jl")
 include("rules/out.jl")
