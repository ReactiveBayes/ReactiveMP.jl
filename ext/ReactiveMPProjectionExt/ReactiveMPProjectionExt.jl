--- conflicted
+++ resolved
@@ -7,7 +7,6 @@
 export getcviprojectiontypes, getcviprojectionparameters, getcviprojectionparameters,getcvioutsamplesno
 export getcvimarginalsamplesno, getcvirng
 
-<<<<<<< HEAD
 Base.@kwdef struct CVIProjection{CVIPE, CVIPO} <: ReactiveMP.AbstractApproximationMethod 
     projection_essentials::CVIPE = CVIProjectionEssentials()
     projection_optional::CVIPO   = CVIProjectionOptional()
@@ -52,8 +51,6 @@
 getcvirng(cvipo::CVIProjectionOptional) = cvipo.rng
 
 
-=======
->>>>>>> 35fbb077
 struct DivisionOf{A, B}
     numerator::A
     denumerator::B
@@ -62,7 +59,6 @@
 BayesBase.insupport(d::DivisionOf, p) = insupport(d.numerator, p) && insupport(d.denumerator, p)
 BayesBase.logpdf(d::DivisionOf, p) = logpdf(d.numerator, p) - logpdf(d.denumerator, p)
 
-<<<<<<< HEAD
 
 # cost function
 function targetfn(M, p, data)
@@ -132,7 +128,6 @@
 
 
 
-=======
 function BayesBase.prod(::GenericProd, something, division::DivisionOf) 
     return prod(GenericProd(), division, something)
 end
@@ -145,7 +140,6 @@
     end
 end
 
->>>>>>> 35fbb077
 include("layout/cvi_projection.jl")
 include("rules/in.jl")
 include("rules/out.jl")
